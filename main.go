package main

import (
	"crypto/tls"
	"crypto/x509"
	"flag"
	"io/ioutil"
	"net/http"
	"os"
	"runtime"
	"strconv"
	"time"

	"github.com/prometheus/client_golang/prometheus"
	log "github.com/sirupsen/logrus"

	"github.com/oliver006/redis_exporter/exporter"
)

var (
	/*
		BuildVersion, BuildDate, BuildCommitSha are filled in by the build script
	*/
	BuildVersion   = "<<< filled in by build >>>"
	BuildDate      = "<<< filled in by build >>>"
	BuildCommitSha = "<<< filled in by build >>>"
)

func getEnv(key string, defaultVal string) string {
	if envVal, ok := os.LookupEnv(key); ok {
		return envVal
	}
	return defaultVal
}

func getEnvBool(key string, defaultVal bool) bool {
	if envVal, ok := os.LookupEnv(key); ok {
		envBool, err := strconv.ParseBool(envVal)
		if err == nil {
			return envBool
		}
	}
	return defaultVal
}

func getEnvInt64(key string, defaultVal int64) int64 {
	if envVal, ok := os.LookupEnv(key); ok {
		envInt64, err := strconv.ParseInt(envVal, 10, 64)
		if err == nil {
			return envInt64
		}
	}
	return defaultVal
}

func main() {
	var (

		redisAddr            = flag.String("redis.addr", getEnv("REDIS_ADDR", "redis://localhost:6379"), "Address of the Redis instance to scrape")
		redisUser            = flag.String("redis.user", getEnv("REDIS_USER", ""), "User name to use for authentication (Redis ACL for Redis 6.0 and newer)")
		redisPwd             = flag.String("redis.password", getEnv("REDIS_PASSWORD", ""), "Password of the Redis instance to scrape")
		redisPwdFile         = flag.String("redis.password-file", getEnv("REDIS_PASSWORD_FILE", ""), "Password file of the Redis instance to scrape")
		namespace            = flag.String("namespace", getEnv("REDIS_EXPORTER_NAMESPACE", "redis"), "Namespace for metrics")
		checkKeys            = flag.String("check-keys", getEnv("REDIS_EXPORTER_CHECK_KEYS", ""), "Comma separated list of key-patterns to export value and length/size, searched for with SCAN")
		checkSingleKeys      = flag.String("check-single-keys", getEnv("REDIS_EXPORTER_CHECK_SINGLE_KEYS", ""), "Comma separated list of single keys to export value and length/size")
		checkKeyGroups       = flag.String("check-key-groups", getEnv("REDIS_EXPORTER_CHECK_KEY_GROUPS", ""), "Comma separated list of lua regex for grouping keys")
		checkStreams         = flag.String("check-streams", getEnv("REDIS_EXPORTER_CHECK_STREAMS", ""), "Comma separated list of stream-patterns to export info about streams, groups and consumers, searched for with SCAN")
		checkSingleStreams   = flag.String("check-single-streams", getEnv("REDIS_EXPORTER_CHECK_SINGLE_STREAMS", ""), "Comma separated list of single streams to export info about streams, groups and consumers")
		countKeys            = flag.String("count-keys", getEnv("REDIS_EXPORTER_COUNT_KEYS", ""), "Comma separated list of patterns to count (eg: 'db0=production_*,db3=sessions:*'), searched for with SCAN")
		checkKeysBatchSize   = flag.Int64("check-keys-batch-size", getEnvInt64("REDIS_EXPORTER_CHECK_KEYS_BATCH_SIZE", 1000), "Approximate number of keys to process in each execution, larger value speeds up scanning.\nWARNING: Still Redis is a single-threaded app, huge COUNT can affect production environment.")
		scriptPath           = flag.String("script", getEnv("REDIS_EXPORTER_SCRIPT", ""), "Path to Lua Redis script for collecting extra metrics")
		listenAddress        = flag.String("web.listen-address", getEnv("REDIS_EXPORTER_WEB_LISTEN_ADDRESS", ":9121"), "Address to listen on for web interface and telemetry.")
		metricPath           = flag.String("web.telemetry-path", getEnv("REDIS_EXPORTER_WEB_TELEMETRY_PATH", "/metrics"), "Path under which to expose metrics.")
		logFormat            = flag.String("log-format", getEnv("REDIS_EXPORTER_LOG_FORMAT", "txt"), "Log format, valid options are txt and json")
		configCommand        = flag.String("config-command", getEnv("REDIS_EXPORTER_CONFIG_COMMAND", "CONFIG"), "What to use for the CONFIG command")
		connectionTimeout    = flag.String("connection-timeout", getEnv("REDIS_EXPORTER_CONNECTION_TIMEOUT", "15s"), "Timeout for connection to Redis instance")
		tlsClientKeyFile     = flag.String("tls-client-key-file", getEnv("REDIS_EXPORTER_TLS_CLIENT_KEY_FILE", ""), "Name of the client key file (including full path) if the server requires TLS client authentication")
		tlsClientCertFile    = flag.String("tls-client-cert-file", getEnv("REDIS_EXPORTER_TLS_CLIENT_CERT_FILE", ""), "Name of the client certificate file (including full path) if the server requires TLS client authentication")
		tlsCaCertFile        = flag.String("tls-ca-cert-file", getEnv("REDIS_EXPORTER_TLS_CA_CERT_FILE", ""), "Name of the CA certificate file (including full path) if the server requires TLS client authentication")
		tlsServerKeyFile     = flag.String("tls-server-key-file", getEnv("REDIS_EXPORTER_TLS_SERVER_KEY_FILE", ""), "Name of the server key file (including full path) if the web interface and telemetry should use TLS")
		tlsServerCertFile    = flag.String("tls-server-cert-file", getEnv("REDIS_EXPORTER_TLS_SERVER_CERT_FILE", ""), "Name of the server certificate file (including full path) if the web interface and telemetry should use TLS")
		maxDistinctKeyGroups = flag.Int64("max-distinct-key-groups", getEnvInt64("REDIS_EXPORTER_MAX_DISTINCT_KEY_GROUPS", 100), "The maximum number of distinct key groups with the most memory utilization to present as distinct metrics per database, the leftover key groups will be aggregated in the 'overflow' bucket")
		isDebug              = flag.Bool("debug", getEnvBool("REDIS_EXPORTER_DEBUG", false), "Output verbose debug information")
		setClientName        = flag.Bool("set-client-name", getEnvBool("REDIS_EXPORTER_SET_CLIENT_NAME", true), "Whether to set client name to redis_exporter")
		isTile38             = flag.Bool("is-tile38", getEnvBool("REDIS_EXPORTER_IS_TILE38", false), "Whether to scrape Tile38 specific metrics")
<<<<<<< HEAD
		isCluster            = flag.Bool("is-cluster", getEnvBool("REDIS_EXPORTER_IS_CLUSTER", false), "Whether this is a redis cluster. (Enable this if you need to fetch key level data on a Redis Cluster)")
=======
    isCluster            = flag.Bool("is-cluster", getEnvBool("REDIS_CLUSTER_MODE", false), "Whether this is a redis cluster. (Enable this if you need to fetch key level data on a Redis Cluster)")
>>>>>>> 1a572b6b
		exportClientList     = flag.Bool("export-client-list", getEnvBool("REDIS_EXPORTER_EXPORT_CLIENT_LIST", false), "Whether to scrape Client List specific metrics")
		exportClientPort     = flag.Bool("export-client-port", getEnvBool("REDIS_EXPORTER_EXPORT_CLIENT_PORT", false), "Whether to include the client's port when exporting the client list. Warning: including the port increases the number of metrics generated and will make your Prometheus server take up more memory")
		showVersion          = flag.Bool("version", false, "Show version information and exit")
		redisMetricsOnly     = flag.Bool("redis-only-metrics", getEnvBool("REDIS_EXPORTER_REDIS_ONLY_METRICS", false), "Whether to also export go runtime metrics")
		pingOnConnect        = flag.Bool("ping-on-connect", getEnvBool("REDIS_EXPORTER_PING_ON_CONNECT", false), "Whether to ping the redis instance after connecting")
		inclSystemMetrics    = flag.Bool("include-system-metrics", getEnvBool("REDIS_EXPORTER_INCL_SYSTEM_METRICS", false), "Whether to include system metrics like e.g. redis_total_system_memory_bytes")
		skipTLSVerification  = flag.Bool("skip-tls-verification", getEnvBool("REDIS_EXPORTER_SKIP_TLS_VERIFICATION", false), "Whether to to skip TLS verification")

	)
	flag.Parse()

	switch *logFormat {
	case "json":
		log.SetFormatter(&log.JSONFormatter{})
	default:
		log.SetFormatter(&log.TextFormatter{})
	}
	log.Printf("Redis Metrics Exporter %s    build date: %s    sha1: %s    Go: %s    GOOS: %s    GOARCH: %s",
		BuildVersion, BuildDate, BuildCommitSha,
		runtime.Version(),
		runtime.GOOS,
		runtime.GOARCH,
	)
	if *isDebug {
		log.SetLevel(log.DebugLevel)
		log.Debugln("Enabling debug output")
	} else {
		log.SetLevel(log.InfoLevel)
	}

	if *showVersion {
		return
	}

	to, err := time.ParseDuration(*connectionTimeout)
	if err != nil {
		log.Fatalf("Couldn't parse connection timeout duration, err: %s", err)
	}

	var tlsClientCertificates []tls.Certificate
	if (*tlsClientKeyFile != "") != (*tlsClientCertFile != "") {
		log.Fatal("TLS client key file and cert file should both be present")
	}
	if *tlsClientKeyFile != "" && *tlsClientCertFile != "" {
		cert, err := tls.LoadX509KeyPair(*tlsClientCertFile, *tlsClientKeyFile)
		if err != nil {
			log.Fatalf("Couldn't load TLS client key pair, err: %s", err)
		}
		tlsClientCertificates = append(tlsClientCertificates, cert)
	}

	var tlsCaCertificates *x509.CertPool
	if *tlsCaCertFile != "" {
		caCert, err := ioutil.ReadFile(*tlsCaCertFile)
		if err != nil {
			log.Fatalf("Couldn't load TLS Ca certificate, err: %s", err)
		}
		tlsCaCertificates = x509.NewCertPool()
		tlsCaCertificates.AppendCertsFromPEM(caCert)
	}

	passwordMap := make(map[string]string)
	if *redisPwd == "" && *redisPwdFile != "" {
		passwordMap, err = exporter.LoadPwdFile(*redisPwdFile)
		if err != nil {
			log.Fatalf("Error loading redis passwords from file %s, err: %s", *redisPwdFile, err)
		}
	}

	var ls []byte
	if *scriptPath != "" {
		if ls, err = ioutil.ReadFile(*scriptPath); err != nil {
			log.Fatalf("Error loading script file %s    err: %s", *scriptPath, err)
		}
	}

	registry := prometheus.NewRegistry()
	if !*redisMetricsOnly {
		registry = prometheus.DefaultRegisterer.(*prometheus.Registry)
	}

	exp, err := exporter.NewRedisExporter(
		*redisAddr,
		exporter.Options{
			User:                  *redisUser,
			Password:              *redisPwd,
			PasswordMap:           passwordMap,
			Namespace:             *namespace,
			ConfigCommandName:     *configCommand,
			CheckKeys:             *checkKeys,
			CheckSingleKeys:       *checkSingleKeys,
			CheckKeysBatchSize:    *checkKeysBatchSize,
			CheckKeyGroups:        *checkKeyGroups,
			MaxDistinctKeyGroups:  *maxDistinctKeyGroups,
			CheckStreams:          *checkStreams,
			CheckSingleStreams:    *checkSingleStreams,
			CountKeys:             *countKeys,
			LuaScript:             ls,
			InclSystemMetrics:     *inclSystemMetrics,
			SetClientName:         *setClientName,
			IsTile38:              *isTile38,
<<<<<<< HEAD
			IsCluster:             *isCluster,
=======
      IsCluster:             *isCluster,
>>>>>>> 1a572b6b
			ExportClientList:      *exportClientList,
			ExportClientsInclPort: *exportClientPort,
			SkipTLSVerification:   *skipTLSVerification,
			ClientCertificates:    tlsClientCertificates,
			CaCertificates:        tlsCaCertificates,
			ConnectionTimeouts:    to,
			MetricsPath:           *metricPath,
			RedisMetricsOnly:      *redisMetricsOnly,
			PingOnConnect:         *pingOnConnect,
			Registry:              registry,
			BuildInfo: exporter.BuildInfo{
				Version:   BuildVersion,
				CommitSha: BuildCommitSha,
				Date:      BuildDate,
			},
		},
	)
	if err != nil {
		log.Fatal(err)
	}

	log.Infof("Providing metrics at %s%s", *listenAddress, *metricPath)
	log.Debugf("Configured redis addr: %#v", *redisAddr)
	if *tlsServerCertFile != "" && *tlsServerKeyFile != "" {
		log.Debugf("Bind as TLS using cert %s and key %s", *tlsServerCertFile, *tlsServerKeyFile)
		log.Fatal(http.ListenAndServeTLS(*listenAddress, *tlsServerCertFile, *tlsServerKeyFile, exp))
	} else {
		log.Fatal(http.ListenAndServe(*listenAddress, exp))
	}
}<|MERGE_RESOLUTION|>--- conflicted
+++ resolved
@@ -83,11 +83,7 @@
 		isDebug              = flag.Bool("debug", getEnvBool("REDIS_EXPORTER_DEBUG", false), "Output verbose debug information")
 		setClientName        = flag.Bool("set-client-name", getEnvBool("REDIS_EXPORTER_SET_CLIENT_NAME", true), "Whether to set client name to redis_exporter")
 		isTile38             = flag.Bool("is-tile38", getEnvBool("REDIS_EXPORTER_IS_TILE38", false), "Whether to scrape Tile38 specific metrics")
-<<<<<<< HEAD
 		isCluster            = flag.Bool("is-cluster", getEnvBool("REDIS_EXPORTER_IS_CLUSTER", false), "Whether this is a redis cluster. (Enable this if you need to fetch key level data on a Redis Cluster)")
-=======
-    isCluster            = flag.Bool("is-cluster", getEnvBool("REDIS_CLUSTER_MODE", false), "Whether this is a redis cluster. (Enable this if you need to fetch key level data on a Redis Cluster)")
->>>>>>> 1a572b6b
 		exportClientList     = flag.Bool("export-client-list", getEnvBool("REDIS_EXPORTER_EXPORT_CLIENT_LIST", false), "Whether to scrape Client List specific metrics")
 		exportClientPort     = flag.Bool("export-client-port", getEnvBool("REDIS_EXPORTER_EXPORT_CLIENT_PORT", false), "Whether to include the client's port when exporting the client list. Warning: including the port increases the number of metrics generated and will make your Prometheus server take up more memory")
 		showVersion          = flag.Bool("version", false, "Show version information and exit")
@@ -189,11 +185,7 @@
 			InclSystemMetrics:     *inclSystemMetrics,
 			SetClientName:         *setClientName,
 			IsTile38:              *isTile38,
-<<<<<<< HEAD
 			IsCluster:             *isCluster,
-=======
-      IsCluster:             *isCluster,
->>>>>>> 1a572b6b
 			ExportClientList:      *exportClientList,
 			ExportClientsInclPort: *exportClientPort,
 			SkipTLSVerification:   *skipTLSVerification,
