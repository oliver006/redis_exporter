--- conflicted
+++ resolved
@@ -6,14 +6,10 @@
 Prometheus exporter for Redis metrics.\
 Supports Redis 2.x, 3.x, 4.x, 5.x, and 6.x
 
-<<<<<<< HEAD
-## Upgrading from 0.x to 1.x
-=======
 ## Building and running the exporter
->>>>>>> dde61ca2
-
 
 ### Build and run locally
+
 ```sh
 git clone https://github.com/oliver006/redis_exporter.git
 cd redis_exporter
@@ -21,13 +17,11 @@
 ./redis_exporter --version
 ```
 
-
 ### Pre-build binaries
 
 For pre-built binaries please take a look at [the releases](https://github.com/oliver006/redis_exporter/releases).
 
-
-### Upgrading from 0.x to 1.x ?
+### Upgrading from 0.x to 1.x
 
 [PR #256](https://github.com/oliver006/redis_exporter/pull/256) introduced breaking changes which were released as version v1.0.0.
 
@@ -35,7 +29,6 @@
 and `--redis.password` then you're most probably not affected.
 Otherwise, please see [PR #256](https://github.com/oliver006/redis_exporter/pull/256) and this README for more information.
 
-
 ### Basic Prometheus Configuration
 
 Add a block to the `scrape_configs` of your prometheus.yml config file:
@@ -49,7 +42,6 @@
 
 and adjust the host name accordingly.
 
-<<<<<<< HEAD
 ### Kubernetes SD configurations
 
 To have instances appear as human readable names rather than IPs, it is suggested to use [instance relabelling](https://www.robustperception.io/controlling-the-instance-label).
@@ -66,15 +58,12 @@
 as a relabel config to the corresponding scrape config. As per the regex value, only pods with "redis" in their name will be relabelled as such.
 
 Similar approaches can be taken with [other role types](https://prometheus.io/docs/prometheus/latest/configuration/configuration/#kubernetes_sd_config) depending on how scrape targets are retrieved.
-=======
->>>>>>> dde61ca2
 
 ### Prometheus Configuration to Scrape Multiple Redis Hosts
 
 Run the exporter with the command line flag `--redis.addr=` so it won't try to access the local instance every time the `/metrics` endpoint is scraped.
 
 ```yaml
-
 scrape_configs:
   ## config for the multiple Redis targets that the exporter will scrape
   - job_name: 'redis_exporter_targets'
@@ -141,7 +130,6 @@
 ```
 
 Prometheus uses file watches and all changes to the json file are applied immediately.
-
 
 ### Command line flags
 
