--- conflicted
+++ resolved
@@ -22,11 +22,7 @@
       - name: Setup Go
         uses: actions/setup-go@v5
         with:
-<<<<<<< HEAD
-          go-version: "1.23"
-=======
           go-version: '1.24'
->>>>>>> ac3d6f3a
 
       - name: Build binaries
         run: |
@@ -82,13 +78,9 @@
           push: true
           tags: ${{ steps.meta.outputs.tags }}
           labels: ${{ steps.meta.outputs.labels }}
-<<<<<<< HEAD
-          build-args: "TAG=${{ github.event.inputs.tag || github.ref_name }},SHA1=${{ github.sha }}"
-=======
           build-args: |
-            TAG=${{ github.ref_name }}
+            TAG=${{ github.event.inputs.tag || github.ref_name }}
             SHA1=${{ github.sha }}
->>>>>>> ac3d6f3a
 
       - name: Build and push alpine image
         uses: docker/build-push-action@v6
@@ -99,10 +91,6 @@
           push: true
           tags: falkordb/redis_exporter:${{ github.event.inputs.tag || github.ref_name }}-alpine,falkordb/redis_exporter:alpine
           labels: ${{ steps.meta.outputs.labels }}
-<<<<<<< HEAD
-          build-args: "TAG=${{ github.event.inputs.tag || github.ref_name }},SHA1=${{ github.sha }}"
-=======
           build-args: |
-            TAG=${{ github.ref_name }}
-            SHA1=${{ github.sha }}
->>>>>>> ac3d6f3a
+            TAG=${{ github.event.inputs.tag || github.ref_name }}
+            SHA1=${{ github.sha }}