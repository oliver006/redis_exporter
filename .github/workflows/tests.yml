--- conflicted
+++ resolved
@@ -43,13 +43,8 @@
       - name: Docker logs
         run: |
           echo "${{ toJson(job) }}"
-<<<<<<< HEAD
-          docker logs "redis_exporter-redis7-tls-1"
-          docker logs "redis_exporter-valkey8-tls-1"
-=======
           docker ps -a
           echo "ok"
->>>>>>> ac3d6f3a
 
       - name: Run tests
         env:
