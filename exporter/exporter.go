--- conflicted
+++ resolved
@@ -46,41 +46,6 @@
 }
 
 type Options struct {
-<<<<<<< HEAD
-	User                  string
-	Password              string
-	Namespace             string
-	PasswordMap           map[string]string
-	ConfigCommandName     string
-	CheckKeys             string
-	CheckSingleKeys       string
-	CheckStreams          string
-	CheckSingleStreams    string
-	CheckKeysBatchSize    int64
-	CheckKeyGroups        string
-	MaxDistinctKeyGroups  int64
-	CountKeys             string
-	LuaScript             map[string][]byte
-	ClientCertFile        string
-	ClientKeyFile         string
-	CaCertFile            string
-	InclConfigMetrics     bool
-	RedactConfigMetrics   bool
-	InclSystemMetrics     bool
-	SkipTLSVerification   bool
-	SlowlogHistoryEnabled bool
-	SetClientName         bool
-	IsTile38              bool
-	IsCluster             bool
-	ExportClientList      bool
-	ExportClientsInclPort bool
-	ConnectionTimeouts    time.Duration
-	MetricsPath           string
-	RedisMetricsOnly      bool
-	PingOnConnect         bool
-	Registry              *prometheus.Registry
-	BuildInfo             BuildInfo
-=======
 	User                      string
 	Password                  string
 	Namespace                 string
@@ -103,6 +68,7 @@
 	RedactConfigMetrics       bool
 	InclSystemMetrics         bool
 	SkipTLSVerification       bool
+  SlowlogHistoryEnabled bool
 	SetClientName             bool
 	IsTile38                  bool
 	IsCluster                 bool
@@ -115,7 +81,6 @@
 	RedisPwdFile              string
 	Registry                  *prometheus.Registry
 	BuildInfo                 BuildInfo
->>>>>>> 812bd07c
 }
 
 // NewRedisExporter returns a new exporter of Redis metrics.
