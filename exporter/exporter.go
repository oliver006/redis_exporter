package exporter

import (
	"crypto/tls"
	"crypto/x509"
	"errors"
	"fmt"
	"net/http"
	"net/url"
	"regexp"
	"runtime"
	"strconv"
	"strings"
	"sync"
	"time"

	"github.com/gomodule/redigo/redis"
	"github.com/prometheus/client_golang/prometheus"
	"github.com/prometheus/client_golang/prometheus/promhttp"
	log "github.com/sirupsen/logrus"
)

type BuildInfo struct {
	Version   string
	CommitSha string
	Date      string
}

type dbKeyPair struct {
	db, key string
}

type keyInfo struct {
	size    float64
	keyType string
}

// All fields of the streamInfo struct must be exported
// because of redis.ScanStruct (reflect) limitations
type streamInfo struct {
	Length           int64 `redis:"length"`
	RadixTreeKeys    int64 `redis:"radix-tree-keys"`
	RadixTreeNodes   int64 `redis:"radix-tree-nodes"`
	Groups           int64 `redis:"groups"`
	StreamGroupsInfo []streamGroupsInfo
}

type streamGroupsInfo struct {
	Name                     string `redis:"name"`
	Consumers                int64  `redis:"consumers"`
	Pending                  int64  `redis:"pending"`
	StreamGroupConsumersInfo []streamGroupConsumersInfo
}

type streamGroupConsumersInfo struct {
	Name    string `redis:"name"`
	Pending int64  `redis:"pending"`
	Idle    int64  `redis:"idle"`
}

// Exporter implements the prometheus.Exporter interface, and exports Redis metrics.
type Exporter struct {
	sync.Mutex

	redisAddr string
	namespace string

	totalScrapes              prometheus.Counter
	scrapeDuration            prometheus.Summary
	targetScrapeRequestErrors prometheus.Counter

	metricDescriptions map[string]*prometheus.Desc

	options Options

	metricMapCounters map[string]string
	metricMapGauges   map[string]string

	mux *http.ServeMux

	buildInfo BuildInfo
}

type Options struct {
<<<<<<< HEAD
	User                  string
	Password              string
	PasswordMap           map[string]string
	Namespace             string
	ConfigCommandName     string
	CheckSingleKeys       string
	CheckStreams          string
	CheckSingleStreams    string
	CheckKeys             string
	CountKeys             string
	LuaScript             []byte
	ClientCertificates    []tls.Certificate
	CaCertificates        *x509.CertPool
	InclSystemMetrics     bool
	SkipTLSVerification   bool
	SetClientName         bool
	IsTile38              bool
	ExportClientList      bool
	ExportClientsInclPort bool
	ConnectionTimeouts    time.Duration
	MetricsPath           string
	RedisMetricsOnly      bool
	PingOnConnect         bool
	Registry              *prometheus.Registry
	BuildInfo             BuildInfo
=======
	User                    string
	Password                string
	Namespace               string
	ConfigCommandName       string
	CheckSingleKeys         string
	CheckStreams            string
	CheckSingleStreams      string
	CheckKeys               string
	CheckKeyGroups          string
	CheckKeyGroupsBatchSize int64
	MaxDistinctKeyGroups    int64
	CountKeys               string
	LuaScript               []byte
	ClientCertificates      []tls.Certificate
	CaCertificates          *x509.CertPool
	InclSystemMetrics       bool
	SkipTLSVerification     bool
	SetClientName           bool
	IsTile38                bool
	ExportClientList        bool
	ExportClientsInclPort   bool
	ConnectionTimeouts      time.Duration
	MetricsPath             string
	RedisMetricsOnly        bool
	PingOnConnect           bool
	Registry                *prometheus.Registry
	BuildInfo               BuildInfo
>>>>>>> 43ec65f7
}

func (e *Exporter) scrapeHandler(w http.ResponseWriter, r *http.Request) {
	target := r.URL.Query().Get("target")
	if target == "" {
		http.Error(w, "'target' parameter must be specified", http.StatusBadRequest)
		e.targetScrapeRequestErrors.Inc()
		return
	}

	if !strings.Contains(target, "://") {
		target = "redis://" + target
	}

	u, err := url.Parse(target)
	if err != nil {
		http.Error(w, fmt.Sprintf("Invalid 'target' parameter, parse err: %ck ", err), http.StatusBadRequest)
		e.targetScrapeRequestErrors.Inc()
		return
	}

	// get rid of username/password info in "target" so users don't send them in plain text via http
	u.User = nil
	target = u.String()

	opts := e.options

	if ck := r.URL.Query().Get("check-keys"); ck != "" {
		opts.CheckKeys = ck
	}

	if csk := r.URL.Query().Get("check-single-keys"); csk != "" {
		opts.CheckSingleKeys = csk
	}

	if cs := r.URL.Query().Get("check-streams"); cs != "" {
		opts.CheckStreams = cs
	}

	if css := r.URL.Query().Get("check-single-streams"); css != "" {
		opts.CheckSingleStreams = css
	}

	if cntk := r.URL.Query().Get("count-keys"); cntk != "" {
		opts.CountKeys = cntk
	}

	registry := prometheus.NewRegistry()
	opts.Registry = registry

	_, err = NewRedisExporter(target, opts)
	if err != nil {
		http.Error(w, "NewRedisExporter() err: err", http.StatusBadRequest)
		e.targetScrapeRequestErrors.Inc()
		return
	}

	promhttp.HandlerFor(
		registry, promhttp.HandlerOpts{ErrorHandling: promhttp.ContinueOnError},
	).ServeHTTP(w, r)
}

// splitKeyArgs splits a command-line supplied argument into a slice of dbKeyPairs.
func parseKeyArg(keysArgString string) (keys []dbKeyPair, err error) {
	if keysArgString == "" {
		return keys, err
	}
	for _, k := range strings.Split(keysArgString, ",") {
		db := "0"
		key := ""
		frags := strings.Split(k, "=")
		switch len(frags) {
		case 1:
			db = "0"
			key, err = url.QueryUnescape(strings.TrimSpace(frags[0]))
		case 2:
			db = strings.Replace(strings.TrimSpace(frags[0]), "db", "", -1)
			key, err = url.QueryUnescape(strings.TrimSpace(frags[1]))
		default:
			return keys, fmt.Errorf("invalid key list argument: %s", k)
		}
		if err != nil {
			return keys, fmt.Errorf("couldn't parse db/key string: %s", k)
		}

		keys = append(keys, dbKeyPair{db, key})
	}
	return keys, err
}

func newMetricDescr(namespace string, metricName string, docString string, labels []string) *prometheus.Desc {
	return prometheus.NewDesc(prometheus.BuildFQName(namespace, "", metricName), docString, labels, nil)
}

// NewRedisExporter returns a new exporter of Redis metrics.
func NewRedisExporter(redisURI string, opts Options) (*Exporter, error) {
	log.Debugf("NewRedisExporter options: %#v", opts)

	e := &Exporter{
		redisAddr: redisURI,
		options:   opts,
		namespace: opts.Namespace,

		buildInfo: opts.BuildInfo,

		totalScrapes: prometheus.NewCounter(prometheus.CounterOpts{
			Namespace: opts.Namespace,
			Name:      "exporter_scrapes_total",
			Help:      "Current total redis scrapes.",
		}),

		scrapeDuration: prometheus.NewSummary(prometheus.SummaryOpts{
			Namespace: opts.Namespace,
			Name:      "exporter_scrape_duration_seconds",
			Help:      "Durations of scrapes by the exporter",
		}),

		targetScrapeRequestErrors: prometheus.NewCounter(prometheus.CounterOpts{
			Namespace: opts.Namespace,
			Name:      "target_scrape_request_errors_total",
			Help:      "Errors in requests to the exporter",
		}),

		metricMapGauges: map[string]string{
			// # Server
			"uptime_in_seconds": "uptime_in_seconds",
			"process_id":        "process_id",

			// # Clients
			"connected_clients": "connected_clients",
			"blocked_clients":   "blocked_clients",
			"tracking_clients":  "tracking_clients",

			// redis 2,3,4.x
			"client_longest_output_list": "client_longest_output_list",
			"client_biggest_input_buf":   "client_biggest_input_buf",

			// the above two metrics were renamed in redis 5.x
			"client_recent_max_output_buffer": "client_recent_max_output_buffer_bytes",
			"client_recent_max_input_buffer":  "client_recent_max_input_buffer_bytes",

			// # Memory
			"allocator_active":     "allocator_active_bytes",
			"allocator_allocated":  "allocator_allocated_bytes",
			"allocator_resident":   "allocator_resident_bytes",
			"allocator_frag_ratio": "allocator_frag_ratio",
			"allocator_frag_bytes": "allocator_frag_bytes",
			"allocator_rss_ratio":  "allocator_rss_ratio",
			"allocator_rss_bytes":  "allocator_rss_bytes",

			"used_memory":          "memory_used_bytes",
			"used_memory_rss":      "memory_used_rss_bytes",
			"used_memory_peak":     "memory_used_peak_bytes",
			"used_memory_lua":      "memory_used_lua_bytes",
			"used_memory_overhead": "memory_used_overhead_bytes",
			"used_memory_startup":  "memory_used_startup_bytes",
			"used_memory_dataset":  "memory_used_dataset_bytes",
			"used_memory_scripts":  "memory_used_scripts_bytes",
			"maxmemory":            "memory_max_bytes",

			"maxmemory_reservation":         "memory_max_reservation_bytes",
			"maxmemory_desired_reservation": "memory_max_reservation_desired_bytes",

			"maxfragmentationmemory_reservation":         "memory_max_fragmentation_reservation_bytes",
			"maxfragmentationmemory_desired_reservation": "memory_max_fragmentation_reservation_desired_bytes",

			"mem_fragmentation_ratio": "mem_fragmentation_ratio",
			"mem_fragmentation_bytes": "mem_fragmentation_bytes",
			"mem_clients_slaves":      "mem_clients_slaves",
			"mem_clients_normal":      "mem_clients_normal",

			// https://github.com/antirez/redis/blob/17bf0b25c1171486e3a1b089f3181fff2bc0d4f0/src/evict.c#L349-L352
			// ... the sum of AOF and slaves buffer ....
			"mem_not_counted_for_evict": "mem_not_counted_for_eviction_bytes",

			"lazyfree_pending_objects": "lazyfree_pending_objects",
			"active_defrag_running":    "active_defrag_running",

			"migrate_cached_sockets": "migrate_cached_sockets_total",

			"active_defrag_hits":       "defrag_hits",
			"active_defrag_misses":     "defrag_misses",
			"active_defrag_key_hits":   "defrag_key_hits",
			"active_defrag_key_misses": "defrag_key_misses",

			// https://github.com/antirez/redis/blob/0af467d18f9d12b137af3b709c0af579c29d8414/src/expire.c#L297-L299
			"expired_time_cap_reached_count": "expired_time_cap_reached_total",

			// # Persistence
			"loading":                      "loading_dump_file",
			"rdb_changes_since_last_save":  "rdb_changes_since_last_save",
			"rdb_bgsave_in_progress":       "rdb_bgsave_in_progress",
			"rdb_last_save_time":           "rdb_last_save_timestamp_seconds",
			"rdb_last_bgsave_status":       "rdb_last_bgsave_status",
			"rdb_last_bgsave_time_sec":     "rdb_last_bgsave_duration_sec",
			"rdb_current_bgsave_time_sec":  "rdb_current_bgsave_duration_sec",
			"rdb_last_cow_size":            "rdb_last_cow_size_bytes",
			"aof_enabled":                  "aof_enabled",
			"aof_rewrite_in_progress":      "aof_rewrite_in_progress",
			"aof_rewrite_scheduled":        "aof_rewrite_scheduled",
			"aof_last_rewrite_time_sec":    "aof_last_rewrite_duration_sec",
			"aof_current_rewrite_time_sec": "aof_current_rewrite_duration_sec",
			"aof_last_cow_size":            "aof_last_cow_size_bytes",
			"aof_current_size":             "aof_current_size_bytes",
			"aof_base_size":                "aof_base_size_bytes",
			"aof_pending_rewrite":          "aof_pending_rewrite",
			"aof_buffer_length":            "aof_buffer_length",
			"aof_rewrite_buffer_length":    "aof_rewrite_buffer_length",
			"aof_pending_bio_fsync":        "aof_pending_bio_fsync",
			"aof_delayed_fsync":            "aof_delayed_fsync",
			"aof_last_bgrewrite_status":    "aof_last_bgrewrite_status",
			"aof_last_write_status":        "aof_last_write_status",
			"module_fork_in_progress":      "module_fork_in_progress",
			"module_fork_last_cow_size":    "module_fork_last_cow_size",

			// # Stats
			"pubsub_channels":  "pubsub_channels",
			"pubsub_patterns":  "pubsub_patterns",
			"latest_fork_usec": "latest_fork_usec",

			// # Replication
			"connected_slaves":               "connected_slaves",
			"repl_backlog_size":              "replication_backlog_bytes",
			"repl_backlog_active":            "repl_backlog_is_active",
			"repl_backlog_first_byte_offset": "repl_backlog_first_byte_offset",
			"repl_backlog_histlen":           "repl_backlog_history_bytes",
			"master_repl_offset":             "master_repl_offset",
			"second_repl_offset":             "second_repl_offset",
			"slave_expires_tracked_keys":     "slave_expires_tracked_keys",
			"slave_priority":                 "slave_priority",
			"sync_full":                      "replica_resyncs_full",
			"sync_partial_ok":                "replica_partial_resync_accepted",
			"sync_partial_err":               "replica_partial_resync_denied",

			// # Cluster
			"cluster_stats_messages_sent":     "cluster_messages_sent_total",
			"cluster_stats_messages_received": "cluster_messages_received_total",

			// # Tile38
			// based on https://tile38.com/commands/server/
			"tile38_aof_size":        "tile38_aof_size_bytes",
			"tile38_avg_item_size":   "tile38_avg_item_size_bytes",
			"tile38_cpus":            "tile38_cpus_total",
			"tile38_heap_released":   "tile38_heap_released_bytes",
			"tile38_heap_size":       "tile38_heap_size_bytes",
			"tile38_http_transport":  "tile38_http_transport",
			"tile38_in_memory_size":  "tile38_in_memory_size_bytes",
			"tile38_max_heap_size":   "tile38_max_heap_size_bytes",
			"tile38_mem_alloc":       "tile38_mem_alloc_bytes",
			"tile38_num_collections": "tile38_num_collections_total",
			"tile38_num_hooks":       "tile38_num_hooks_total",
			"tile38_num_objects":     "tile38_num_objects_total",
			"tile38_num_points":      "tile38_num_points_total",
			"tile38_pointer_size":    "tile38_pointer_size_bytes",
			"tile38_read_only":       "tile38_read_only",
			"tile38_threads":         "tile38_threads_total",

			// addtl. KeyDB metrics
			"server_threads":        "server_threads_total",
			"long_lock_waits":       "long_lock_waits_total",
			"current_client_thread": "current_client_thread",
		},

		metricMapCounters: map[string]string{
			"total_connections_received": "connections_received_total",
			"total_commands_processed":   "commands_processed_total",

			"rejected_connections":   "rejected_connections_total",
			"total_net_input_bytes":  "net_input_bytes_total",
			"total_net_output_bytes": "net_output_bytes_total",

			"expired_keys":    "expired_keys_total",
			"evicted_keys":    "evicted_keys_total",
			"keyspace_hits":   "keyspace_hits_total",
			"keyspace_misses": "keyspace_misses_total",

			"used_cpu_sys":           "cpu_sys_seconds_total",
			"used_cpu_user":          "cpu_user_seconds_total",
			"used_cpu_sys_children":  "cpu_sys_children_seconds_total",
			"used_cpu_user_children": "cpu_user_children_seconds_total",
		},
	}

	if e.options.ConfigCommandName == "" {
		e.options.ConfigCommandName = "CONFIG"
	}

	if keys, err := parseKeyArg(opts.CheckKeys); err != nil {
		return nil, fmt.Errorf("couldn't parse check-keys: %s", err)
	} else {
		log.Debugf("keys: %#v", keys)
	}

	if singleKeys, err := parseKeyArg(opts.CheckSingleKeys); err != nil {
		return nil, fmt.Errorf("couldn't parse check-single-keys: %s", err)
	} else {
		log.Debugf("singleKeys: %#v", singleKeys)
	}

	if streams, err := parseKeyArg(opts.CheckStreams); err != nil {
		return nil, fmt.Errorf("couldn't parse check-streams: %s", err)
	} else {
		log.Debugf("streams: %#v", streams)
	}

	if singleStreams, err := parseKeyArg(opts.CheckSingleStreams); err != nil {
		return nil, fmt.Errorf("couldn't parse check-single-streams: %s", err)
	} else {
		log.Debugf("singleStreams: %#v", singleStreams)
	}

	if countKeys, err := parseKeyArg(opts.CountKeys); err != nil {
		return nil, fmt.Errorf("couldn't parse count-keys: %s", err)
	} else {
		log.Debugf("countKeys: %#v", countKeys)
	}

	if opts.InclSystemMetrics {
		e.metricMapGauges["total_system_memory"] = "total_system_memory_bytes"
	}

	e.metricDescriptions = map[string]*prometheus.Desc{}

	connectedClientsLabels := []string{"name", "age", "idle", "flags", "db", "omem", "cmd", "host"}
	if e.options.ExportClientsInclPort {
		connectedClientsLabels = append(connectedClientsLabels, "port")
	}

	for k, desc := range map[string]struct {
		txt  string
		lbls []string
	}{
		"commands_duration_seconds_total":              {txt: `Total amount of time in seconds spent per command`, lbls: []string{"cmd"}},
		"commands_total":                               {txt: `Total number of calls per command`, lbls: []string{"cmd"}},
		"connected_slave_lag_seconds":                  {txt: "Lag of connected slave", lbls: []string{"slave_ip", "slave_port", "slave_state"}},
		"connected_slave_offset_bytes":                 {txt: "Offset of connected slave", lbls: []string{"slave_ip", "slave_port", "slave_state"}},
		"db_avg_ttl_seconds":                           {txt: "Avg TTL in seconds", lbls: []string{"db"}},
		"db_keys":                                      {txt: "Total number of keys by DB", lbls: []string{"db"}},
		"db_keys_expiring":                             {txt: "Total number of expiring keys by DB", lbls: []string{"db"}},
		"exporter_last_scrape_error":                   {txt: "The last scrape error status.", lbls: []string{"err"}},
		"instance_info":                                {txt: "Information about the Redis instance", lbls: []string{"role", "redis_version", "redis_build_id", "redis_mode", "os", "maxmemory_policy"}},
		"key_group_count":                              {txt: `Count of keys in key group`, lbls: []string{"db", "key_group"}},
		"key_group_memory_usage_bytes":                 {txt: `Total memory usage of key group in bytes`, lbls: []string{"db", "key_group"}},
		"key_size":                                     {txt: `The length or size of "key"`, lbls: []string{"db", "key"}},
		"key_value":                                    {txt: `The value of "key"`, lbls: []string{"db", "key"}},
		"keys_count":                                   {txt: `Count of keys`, lbls: []string{"db", "key"}},
		"number_of_distinct_key_groups":                {txt: `Number of distinct key groups`, lbls: []string{"db"}},
		"last_key_groups_scrape_duration_milliseconds": {txt: `Duration of the last key group metrics scrape in milliseconds`},
		"last_slow_execution_duration_seconds":         {txt: `The amount of time needed for last slow execution, in seconds`},
		"latency_spike_last":                           {txt: `When the latency spike last occurred`, lbls: []string{"event_name"}},
		"latency_spike_duration_seconds":               {txt: `Length of the last latency spike in seconds`, lbls: []string{"event_name"}},
		"master_link_up":                               {txt: "Master link status on Redis slave", lbls: []string{"master_host", "master_port"}},
		"master_sync_in_progress":                      {txt: "Master sync in progress", lbls: []string{"master_host", "master_port"}},
		"master_last_io_seconds_ago":                   {txt: "Master last io seconds ago", lbls: []string{"master_host", "master_port"}},
		"script_values":                                {txt: "Values returned by the collect script", lbls: []string{"key"}},
		"sentinel_tilt":                                {txt: "Sentinel is in TILT mode"},
		"sentinel_masters":                             {txt: "The number of masters this sentinel is watching"},
		"sentinel_running_scripts":                     {txt: "Number of scripts in execution right now"},
		"sentinel_scripts_queue_length":                {txt: "Queue of user scripts to execute"},
		"sentinel_simulate_failure_flags":              {txt: "Failures simulations"},
		"sentinel_master_status":                       {txt: "Master status on Sentinel", lbls: []string{"master_name", "master_address", "master_status"}},
		"sentinel_master_slaves":                       {txt: "The number of slaves of the master", lbls: []string{"master_name", "master_address"}},
		"sentinel_master_ok_slaves":                    {txt: "The number of okay slaves of the master", lbls: []string{"master_name", "master_address"}},
		"sentinel_master_sentinels":                    {txt: "The number of sentinels monitoring this master", lbls: []string{"master_name", "master_address"}},
		"sentinel_master_ok_sentinels":                 {txt: "The number of okay sentinels monitoring this master", lbls: []string{"master_name", "master_address"}},
		"slave_repl_offset":                            {txt: "Slave replication offset", lbls: []string{"master_host", "master_port"}},
		"slave_info":                                   {txt: "Information about the Redis slave", lbls: []string{"master_host", "master_port", "read_only"}},
		"slowlog_last_id":                              {txt: `Last id of slowlog`},
		"slowlog_length":                               {txt: `Total slowlog`},
		"start_time_seconds":                           {txt: "Start time of the Redis instance since unix epoch in seconds."},
		"stream_length":                                {txt: `The number of elements of the stream`, lbls: []string{"db", "stream"}},
		"stream_radix_tree_keys":                       {txt: `Radix tree keys count"`, lbls: []string{"db", "stream"}},
		"stream_radix_tree_nodes":                      {txt: `Radix tree nodes count`, lbls: []string{"db", "stream"}},
		"stream_groups":                                {txt: `Groups count of stream`, lbls: []string{"db", "stream"}},
		"stream_group_consumers":                       {txt: `Consumers count of stream group`, lbls: []string{"db", "stream", "group"}},
		"stream_group_messages_pending":                {txt: `Pending number of messages in that stream group`, lbls: []string{"db", "stream", "group"}},
		"stream_group_consumer_messages_pending":       {txt: `Pending number of messages for this specific consumer`, lbls: []string{"db", "stream", "group", "consumer"}},
		"stream_group_consumer_idle_seconds":           {txt: `Consumer idle time in seconds`, lbls: []string{"db", "stream", "group", "consumer"}},
		"up":                                           {txt: "Information about the Redis instance"},
		"connected_clients_details":                    {txt: "Details about connected clients", lbls: connectedClientsLabels},
	} {
		e.metricDescriptions[k] = newMetricDescr(opts.Namespace, k, desc.txt, desc.lbls)
	}

	if e.options.MetricsPath == "" {
		e.options.MetricsPath = "/metrics"
	}

	e.mux = http.NewServeMux()

	if e.options.Registry != nil {
		e.options.Registry.MustRegister(e)
		e.mux.Handle(e.options.MetricsPath, promhttp.HandlerFor(
			e.options.Registry, promhttp.HandlerOpts{ErrorHandling: promhttp.ContinueOnError},
		))

		if !e.options.RedisMetricsOnly {
			buildInfoCollector := prometheus.NewGaugeVec(prometheus.GaugeOpts{
				Namespace: opts.Namespace,
				Name:      "exporter_build_info",
				Help:      "redis exporter build_info",
			}, []string{"version", "commit_sha", "build_date", "golang_version"})
			buildInfoCollector.WithLabelValues(e.buildInfo.Version, e.buildInfo.CommitSha, e.buildInfo.Date, runtime.Version()).Set(1)
			e.options.Registry.MustRegister(buildInfoCollector)
		}
	}

	e.mux.HandleFunc("/scrape", e.scrapeHandler)
	e.mux.HandleFunc("/health", func(w http.ResponseWriter, r *http.Request) {
		w.Write([]byte(`ok`))
	})
	e.mux.HandleFunc("/", func(w http.ResponseWriter, r *http.Request) {
		w.Write([]byte(`<html>
<head><title>Redis Exporter ` + e.buildInfo.Version + `</title></head>
<body>
<h1>Redis Exporter ` + e.buildInfo.Version + `</h1>
<p><a href='` + opts.MetricsPath + `'>Metrics</a></p>
</body>
</html>
`))
	})

	return e, nil
}

func (e *Exporter) ServeHTTP(w http.ResponseWriter, r *http.Request) {
	e.mux.ServeHTTP(w, r)
}

// Describe outputs Redis metric descriptions.
func (e *Exporter) Describe(ch chan<- *prometheus.Desc) {
	for _, desc := range e.metricDescriptions {
		ch <- desc
	}

	for _, v := range e.metricMapGauges {
		ch <- newMetricDescr(e.options.Namespace, v, v+" metric", nil)
	}

	for _, v := range e.metricMapCounters {
		ch <- newMetricDescr(e.options.Namespace, v, v+" metric", nil)
	}

	ch <- e.totalScrapes.Desc()
	ch <- e.scrapeDuration.Desc()
	ch <- e.targetScrapeRequestErrors.Desc()
}

// Collect fetches new metrics from the RedisHost and updates the appropriate metrics.
func (e *Exporter) Collect(ch chan<- prometheus.Metric) {
	e.Lock()
	defer e.Unlock()
	e.totalScrapes.Inc()

	if e.redisAddr != "" {
		startTime := time.Now()
		var up float64 = 1
		if err := e.scrapeRedisHost(ch); err != nil {
			up = 0
			e.registerConstMetricGauge(ch, "exporter_last_scrape_error", 1.0, fmt.Sprintf("%s", err))
		} else {
			e.registerConstMetricGauge(ch, "exporter_last_scrape_error", 0, "")
		}

		e.registerConstMetricGauge(ch, "up", up)

		took := time.Since(startTime).Seconds()
		e.scrapeDuration.Observe(took)
		e.registerConstMetricGauge(ch, "exporter_last_scrape_duration_seconds", took)
	}

	ch <- e.totalScrapes
	ch <- e.scrapeDuration
	ch <- e.targetScrapeRequestErrors
}

func (e *Exporter) includeMetric(s string) bool {
	if strings.HasPrefix(s, "db") || strings.HasPrefix(s, "cmdstat_") || strings.HasPrefix(s, "cluster_") {
		return true
	}
	if _, ok := e.metricMapGauges[s]; ok {
		return true
	}

	_, ok := e.metricMapCounters[s]
	return ok
}

var (
	metricNameRE = regexp.MustCompile(`[^a-zA-Z0-9_]`)
)

func sanitizeMetricName(n string) string {
	return metricNameRE.ReplaceAllString(n, "_")
}

func extractVal(s string) (val float64, err error) {
	split := strings.Split(s, "=")
	if len(split) != 2 {
		return 0, fmt.Errorf("nope")
	}
	val, err = strconv.ParseFloat(split[1], 64)
	if err != nil {
		return 0, fmt.Errorf("nope")
	}
	return
}

/*
	Valid Examples
	id=11 addr=127.0.0.1:63508 fd=8 name= age=6321 idle=6320 flags=N db=0 sub=0 psub=0 multi=-1 qbuf=0 qbuf-free=0 obl=0 oll=0 omem=0 events=r cmd=setex
	id=14 addr=127.0.0.1:64958 fd=9 name= age=5 idle=0 flags=N db=0 sub=0 psub=0 multi=-1 qbuf=26 qbuf-free=32742 obl=0 oll=0 omem=0 events=r cmd=client
*/
func parseClientListString(clientInfo string) ([]string, bool) {
	if matched, _ := regexp.MatchString(`^id=\d+ addr=\d+`, clientInfo); !matched {
		return nil, false
	}
	connectedClient := map[string]string{}
	for _, kvPart := range strings.Split(clientInfo, " ") {
		vPart := strings.Split(kvPart, "=")
		if len(vPart) != 2 {
			log.Debugf("Invalid format for client list string, got: %s", kvPart)
			return nil, false
		}
		connectedClient[vPart[0]] = vPart[1]
	}

	hostPortString := strings.Split(connectedClient["addr"], ":")
	if len(hostPortString) != 2 {
		return nil, false
	}

	return []string{
		connectedClient["name"],
		connectedClient["age"],
		connectedClient["idle"],
		connectedClient["flags"],
		connectedClient["db"],
		connectedClient["omem"],
		connectedClient["cmd"],

		hostPortString[0], // host
		hostPortString[1], // port
	}, true

}

/*
	valid example: db0:keys=1,expires=0,avg_ttl=0
*/
func parseDBKeyspaceString(inputKey string, inputVal string) (keysTotal float64, keysExpiringTotal float64, avgTTL float64, ok bool) {
	log.Debugf("parseDBKeyspaceString inputKey: [%s] inputVal: [%s]", inputKey, inputVal)

	if !strings.HasPrefix(inputKey, "db") {
		log.Debugf("parseDBKeyspaceString inputKey not starting with 'db': [%s]", inputKey)
		return
	}

	split := strings.Split(inputVal, ",")
	if len(split) != 3 && len(split) != 2 {
		log.Debugf("parseDBKeyspaceString strings.Split(inputVal) invalid: %#v", split)
		return
	}

	var err error
	if keysTotal, err = extractVal(split[0]); err != nil {
		log.Debugf("parseDBKeyspaceString extractVal(split[0]) invalid, err: %s", err)
		return
	}
	if keysExpiringTotal, err = extractVal(split[1]); err != nil {
		log.Debugf("parseDBKeyspaceString extractVal(split[1]) invalid, err: %s", err)
		return
	}

	avgTTL = -1
	if len(split) > 2 {
		if avgTTL, err = extractVal(split[2]); err != nil {
			log.Debugf("parseDBKeyspaceString extractVal(split[2]) invalid, err: %s", err)
			return
		}
		avgTTL /= 1000
	}

	ok = true
	return
}

/*
	slave0:ip=10.254.11.1,port=6379,state=online,offset=1751844676,lag=0
	slave1:ip=10.254.11.2,port=6379,state=online,offset=1751844222,lag=0
*/
func parseConnectedSlaveString(slaveName string, slaveInfo string) (offset float64, ip string, port string, state string, lag float64, ok bool) {
	ok = false
	if matched, _ := regexp.MatchString(`^slave\d+`, slaveName); !matched {
		return
	}
	connectedSlaveInfo := make(map[string]string)
	for _, kvPart := range strings.Split(slaveInfo, ",") {
		x := strings.Split(kvPart, "=")
		if len(x) != 2 {
			log.Debugf("Invalid format for connected slave string, got: %s", kvPart)
			return
		}
		connectedSlaveInfo[x[0]] = x[1]
	}
	offset, err := strconv.ParseFloat(connectedSlaveInfo["offset"], 64)
	if err != nil {
		log.Debugf("Can not parse connected slave offset, got: %s", connectedSlaveInfo["offset"])
		return
	}

	if lagStr, exists := connectedSlaveInfo["lag"]; !exists {
		// Prior to Redis 3.0, "lag" property does not exist
		lag = -1
	} else {
		lag, err = strconv.ParseFloat(lagStr, 64)
		if err != nil {
			log.Debugf("Can not parse connected slave lag, got: %s", lagStr)
			return
		}
	}

	ok = true
	ip = connectedSlaveInfo["ip"]
	port = connectedSlaveInfo["port"]
	state = connectedSlaveInfo["state"]

	return
}

/*
	valid examples:
		master0:name=user03,status=sdown,address=192.169.2.52:6381,slaves=1,sentinels=5
		master1:name=user02,status=ok,address=192.169.2.54:6380,slaves=1,sentinels=5
*/
func parseSentinelMasterString(master string, masterInfo string) (masterName string, masterStatus string, masterAddr string, masterSlaves float64, masterSentinels float64, ok bool) {
	ok = false
	if matched, _ := regexp.MatchString(`^master\d+`, master); !matched {
		return
	}
	matchedMasterInfo := make(map[string]string)
	for _, kvPart := range strings.Split(masterInfo, ",") {
		x := strings.Split(kvPart, "=")
		if len(x) != 2 {
			log.Errorf("Invalid format for sentinel's master string, got: %s", kvPart)
			continue
		}
		matchedMasterInfo[x[0]] = x[1]
	}

	masterName = matchedMasterInfo["name"]
	masterStatus = matchedMasterInfo["status"]
	masterAddr = matchedMasterInfo["address"]
	masterSlaves, err := strconv.ParseFloat(matchedMasterInfo["slaves"], 64)
	if err != nil {
		log.Debugf("parseSentinelMasterString(): couldn't parse slaves value, got: %s, err: %s", matchedMasterInfo["slaves"], err)
		return
	}
	masterSentinels, err = strconv.ParseFloat(matchedMasterInfo["sentinels"], 64)
	if err != nil {
		log.Debugf("parseSentinelMasterString(): couldn't parse sentinels value, got: %s, err: %s", matchedMasterInfo["sentinels"], err)
		return
	}
	ok = true

	return
}

func (e *Exporter) extractConfigMetrics(ch chan<- prometheus.Metric, config []string) (dbCount int, err error) {
	if len(config)%2 != 0 {
		return 0, fmt.Errorf("invalid config: %#v", config)
	}

	for pos := 0; pos < len(config)/2; pos++ {
		strKey := config[pos*2]
		strVal := config[pos*2+1]

		if strKey == "databases" {
			if dbCount, err = strconv.Atoi(strVal); err != nil {
				return 0, fmt.Errorf("invalid config value for key databases: %#v", strVal)
			}
		}

		// todo: we can add more configs to this map if there's interest
		if !map[string]bool{
			"maxmemory":  true,
			"maxclients": true,
		}[strKey] {
			continue
		}

		if val, err := strconv.ParseFloat(strVal, 64); err == nil {
			e.registerConstMetricGauge(ch, fmt.Sprintf("config_%s", strKey), val)
		}
	}
	return
}

func (e *Exporter) registerConstMetricGauge(ch chan<- prometheus.Metric, metric string, val float64, labels ...string) {
	e.registerConstMetric(ch, metric, val, prometheus.GaugeValue, labels...)
}

func (e *Exporter) registerConstMetric(ch chan<- prometheus.Metric, metric string, val float64, valType prometheus.ValueType, labelValues ...string) {
	descr := e.metricDescriptions[metric]
	if descr == nil {
		descr = newMetricDescr(e.options.Namespace, metric, metric+" metric", labelValues)
	}

	if m, err := prometheus.NewConstMetric(descr, valType, val, labelValues...); err == nil {
		ch <- m
	}
}

func (e *Exporter) handleMetricsCommandStats(ch chan<- prometheus.Metric, fieldKey string, fieldValue string) {
	/*
		Format:
		cmdstat_get:calls=21,usec=175,usec_per_call=8.33
		cmdstat_set:calls=61,usec=3139,usec_per_call=51.46
		cmdstat_setex:calls=75,usec=1260,usec_per_call=16.80
	*/
	splitKey := strings.Split(fieldKey, "_")
	if len(splitKey) != 2 {
		return
	}

	splitValue := strings.Split(fieldValue, ",")
	if len(splitValue) < 3 {
		return
	}

	var calls float64
	var usecTotal float64
	var err error
	if calls, err = extractVal(splitValue[0]); err != nil {
		return
	}
	if usecTotal, err = extractVal(splitValue[1]); err != nil {
		return
	}

	cmd := splitKey[1]
	e.registerConstMetric(ch, "commands_total", calls, prometheus.CounterValue, cmd)
	e.registerConstMetric(ch, "commands_duration_seconds_total", usecTotal/1e6, prometheus.CounterValue, cmd)
}

func (e *Exporter) handleMetricsReplication(ch chan<- prometheus.Metric, masterHost string, masterPort string, fieldKey string, fieldValue string) bool {
	// only slaves have this field
	if fieldKey == "master_link_status" {
		if fieldValue == "up" {
			e.registerConstMetricGauge(ch, "master_link_up", 1, masterHost, masterPort)
		} else {
			e.registerConstMetricGauge(ch, "master_link_up", 0, masterHost, masterPort)
		}
		return true
	}
	switch fieldKey {

	case "master_last_io_seconds_ago", "slave_repl_offset", "master_sync_in_progress":
		val, _ := strconv.Atoi(fieldValue)
		e.registerConstMetricGauge(ch, fieldKey, float64(val), masterHost, masterPort)
		return true
	}

	// not a slave, try extracting master metrics
	if slaveOffset, slaveIP, slavePort, slaveState, slaveLag, ok := parseConnectedSlaveString(fieldKey, fieldValue); ok {
		e.registerConstMetricGauge(ch,
			"connected_slave_offset_bytes",
			slaveOffset,
			slaveIP, slavePort, slaveState,
		)

		if slaveLag > -1 {
			e.registerConstMetricGauge(ch,
				"connected_slave_lag_seconds",
				slaveLag,
				slaveIP, slavePort, slaveState,
			)
		}
		return true
	}

	return false
}

func (e *Exporter) handleMetricsSentinel(ch chan<- prometheus.Metric, fieldKey string, fieldValue string) bool {

	switch fieldKey {

	case "sentinel_masters", "sentinel_tilt", "sentinel_running_scripts", "sentinel_scripts_queue_length", "sentinel_simulate_failure_flags":
		val, _ := strconv.Atoi(fieldValue)
		e.registerConstMetricGauge(ch, fieldKey, float64(val))
		return true
	}

	if masterName, masterStatus, masterAddress, masterSlaves, masterSentinels, ok := parseSentinelMasterString(fieldKey, fieldValue); ok {
		if masterStatus == "ok" {
			e.registerConstMetricGauge(ch, "sentinel_master_status", 1, masterName, masterAddress, masterStatus)
		} else {
			e.registerConstMetricGauge(ch, "sentinel_master_status", 0, masterName, masterAddress, masterStatus)
		}

		e.registerConstMetricGauge(ch, "sentinel_master_slaves", masterSlaves, masterName, masterAddress)
		e.registerConstMetricGauge(ch, "sentinel_master_sentinels", masterSentinels, masterName, masterAddress)
		return true
	}

	return false
}

func (e *Exporter) handleMetricsServer(ch chan<- prometheus.Metric, fieldKey string, fieldValue string) {
	if fieldKey == "uptime_in_seconds" {
		if uptime, err := strconv.ParseFloat(fieldValue, 64); err == nil {
			e.registerConstMetricGauge(ch, "start_time_seconds", float64(time.Now().Unix())-uptime)
		}
	}
}

func (e *Exporter) extractInfoMetrics(ch chan<- prometheus.Metric, info string, dbCount int) {
	instanceInfo := map[string]string{}
	slaveInfo := map[string]string{}
	handledDBs := map[string]bool{}

	fieldClass := ""
	lines := strings.Split(info, "\n")
	masterHost := ""
	masterPort := ""
	for _, line := range lines {
		line = strings.TrimSpace(line)
		log.Debugf("info: %s", line)
		if len(line) > 0 && strings.HasPrefix(line, "# ") {
			fieldClass = line[2:]
			log.Debugf("set fieldClass: %s", fieldClass)
			continue
		}

		if (len(line) < 2) || (!strings.Contains(line, ":")) {
			continue
		}

		split := strings.SplitN(line, ":", 2)
		fieldKey := split[0]
		fieldValue := split[1]

		var (
			instanceInfoFields = map[string]bool{"role": true, "redis_version": true, "redis_build_id": true, "redis_mode": true, "os": true, "maxmemory_policy": true}
			slaveInfoFields    = map[string]bool{"master_host": true, "master_port": true, "slave_read_only": true}
		)

		if fieldKey == "master_host" {
			masterHost = fieldValue
		}

		if fieldKey == "master_port" {
			masterPort = fieldValue
		}

		if _, ok := instanceInfoFields[fieldKey]; ok {
			instanceInfo[fieldKey] = fieldValue
			continue
		}

		if _, ok := slaveInfoFields[fieldKey]; ok {
			slaveInfo[fieldKey] = fieldValue
			continue
		}

		switch fieldClass {

		case "Replication":
			if ok := e.handleMetricsReplication(ch, masterHost, masterPort, fieldKey, fieldValue); ok {
				continue
			}

		case "Server":
			e.handleMetricsServer(ch, fieldKey, fieldValue)

		case "Commandstats":
			e.handleMetricsCommandStats(ch, fieldKey, fieldValue)
			continue

		case "Keyspace":
			if keysTotal, keysEx, avgTTL, ok := parseDBKeyspaceString(fieldKey, fieldValue); ok {
				dbName := fieldKey

				e.registerConstMetricGauge(ch, "db_keys", keysTotal, dbName)
				e.registerConstMetricGauge(ch, "db_keys_expiring", keysEx, dbName)

				if avgTTL > -1 {
					e.registerConstMetricGauge(ch, "db_avg_ttl_seconds", avgTTL, dbName)
				}
				handledDBs[dbName] = true
				continue
			}

		case "Sentinel":
			e.handleMetricsSentinel(ch, fieldKey, fieldValue)
		}

		if !e.includeMetric(fieldKey) {
			continue
		}

		e.parseAndRegisterConstMetric(ch, fieldKey, fieldValue)
	}

	for dbIndex := 0; dbIndex < dbCount; dbIndex++ {
		dbName := "db" + strconv.Itoa(dbIndex)
		if _, exists := handledDBs[dbName]; !exists {
			e.registerConstMetricGauge(ch, "db_keys", 0, dbName)
			e.registerConstMetricGauge(ch, "db_keys_expiring", 0, dbName)
		}
	}

	e.registerConstMetricGauge(ch, "instance_info", 1,
		instanceInfo["role"],
		instanceInfo["redis_version"],
		instanceInfo["redis_build_id"],
		instanceInfo["redis_mode"],
		instanceInfo["os"],
		instanceInfo["maxmemory_policy"])

	if instanceInfo["role"] == "slave" {
		e.registerConstMetricGauge(ch, "slave_info", 1,
			slaveInfo["master_host"],
			slaveInfo["master_port"],
			slaveInfo["slave_read_only"])
	}
}

func (e *Exporter) extractClusterInfoMetrics(ch chan<- prometheus.Metric, info string) {
	lines := strings.Split(info, "\r\n")

	for _, line := range lines {
		log.Debugf("info: %s", line)

		split := strings.Split(line, ":")
		if len(split) != 2 {
			continue
		}
		fieldKey := split[0]
		fieldValue := split[1]

		if !e.includeMetric(fieldKey) {
			continue
		}
		e.parseAndRegisterConstMetric(ch, fieldKey, fieldValue)
	}
}

func (e *Exporter) extractCheckKeyMetrics(ch chan<- prometheus.Metric, c redis.Conn) {
	keys, err := parseKeyArg(e.options.CheckKeys)
	if err != nil {
		log.Errorf("Couldn't parse check-keys: %#v", err)
		return
	}
	log.Debugf("keys: %#v", keys)

	singleKeys, err := parseKeyArg(e.options.CheckSingleKeys)
	if err != nil {
		log.Errorf("Couldn't parse check-single-keys: %#v", err)
		return
	}
	log.Debugf("e.singleKeys: %#v", singleKeys)

	allKeys := append([]dbKeyPair{}, singleKeys...)

	log.Debugf("e.keys: %#v", keys)
	scannedKeys, err := getKeysFromPatterns(c, keys)
	if err != nil {
		log.Errorf("Error expanding key patterns: %#v", err)
	} else {
		allKeys = append(allKeys, scannedKeys...)
	}

	log.Debugf("allKeys: %#v", allKeys)
	for _, k := range allKeys {
		if _, err := doRedisCmd(c, "SELECT", k.db); err != nil {
			log.Debugf("Couldn't select database %#v when getting key info.", k.db)
			continue
		}

		info, err := getKeyInfo(c, k.key)
		if err != nil {
			switch err {
			case errNotFound:
				log.Debugf("Key '%s' not found when trying to get type and size.", k.key)
			default:
				log.Error(err)
			}
			continue
		}
		dbLabel := "db" + k.db
		e.registerConstMetricGauge(ch, "key_size", info.size, dbLabel, k.key)

		// Only record value metric if value is float-y
		if val, err := redis.Float64(doRedisCmd(c, "GET", k.key)); err == nil {
			e.registerConstMetricGauge(ch, "key_value", val, dbLabel, k.key)
		}
	}
}

func (e *Exporter) extractStreamMetrics(ch chan<- prometheus.Metric, c redis.Conn) {
	streams, err := parseKeyArg(e.options.CheckStreams)
	if err != nil {
		log.Errorf("Couldn't parse given stream keys: %s", err)
		return
	}

	singleStreams, err := parseKeyArg(e.options.CheckSingleStreams)
	if err != nil {
		log.Errorf("Couldn't parse check-single-streams: %s", err)
		return
	}
	allStreams := append([]dbKeyPair{}, singleStreams...)

	scannedStreams, err := getKeysFromPatterns(c, streams)
	if err != nil {
		log.Errorf("Error expanding key patterns: %s", err)
	} else {
		allStreams = append(allStreams, scannedStreams...)
	}

	log.Debugf("allStreams: %#v", allStreams)
	for _, k := range allStreams {
		if _, err := doRedisCmd(c, "SELECT", k.db); err != nil {
			log.Debugf("Couldn't select database '%s' when getting stream info", k.db)
			continue
		}
		info, err := getStreamInfo(c, k.key)
		if err != nil {
			log.Errorf("couldn't get info for stream '%s', err: %s", k.key, err)
			continue
		}
		dbLabel := "db" + k.db
		e.registerConstMetricGauge(ch, "stream_length", float64(info.Length), dbLabel, k.key)
		e.registerConstMetricGauge(ch, "stream_radix_tree_keys", float64(info.RadixTreeKeys), dbLabel, k.key)
		e.registerConstMetricGauge(ch, "stream_radix_tree_nodes", float64(info.RadixTreeNodes), dbLabel, k.key)
		e.registerConstMetricGauge(ch, "stream_groups", float64(info.Groups), dbLabel, k.key)
		for _, g := range info.StreamGroupsInfo {
			e.registerConstMetricGauge(ch, "stream_group_consumers", float64(g.Consumers), dbLabel, k.key, g.Name)
			e.registerConstMetricGauge(ch, "stream_group_messages_pending", float64(g.Pending), dbLabel, k.key, g.Name)
			for _, c := range g.StreamGroupConsumersInfo {
				e.registerConstMetricGauge(ch, "stream_group_consumer_messages_pending", float64(c.Pending), dbLabel, k.key, g.Name, c.Name)
				e.registerConstMetricGauge(ch, "stream_group_consumer_idle_seconds", float64(c.Idle)/1e3, dbLabel, k.key, g.Name, c.Name)
			}
		}

	}
}

func (e *Exporter) extractCountKeysMetrics(ch chan<- prometheus.Metric, c redis.Conn) {
	cntKeys, err := parseKeyArg(e.options.CountKeys)
	if err != nil {
		log.Errorf("Couldn't parse given count keys: %s", err)
		return
	}

	for _, k := range cntKeys {
		if _, err := doRedisCmd(c, "SELECT", k.db); err != nil {
			log.Debugf("Couldn't select database '%s' when getting stream info", k.db)
			continue
		}
		cnt, err := scanForKeyCount(c, k.key)
		if err != nil {
			log.Errorf("couldn't get key count for '%s', err: %s", k.key, err)
			continue
		}
		dbLabel := "db" + k.db
		e.registerConstMetricGauge(ch, "keys_count", float64(cnt), dbLabel, k.key)
	}
}

func (e *Exporter) extractLuaScriptMetrics(ch chan<- prometheus.Metric, c redis.Conn) error {
	log.Debug("Evaluating e.options.LuaScript")
	kv, err := redis.StringMap(doRedisCmd(c, "EVAL", e.options.LuaScript, 0, 0))
	if err != nil {
		log.Errorf("LuaScript error: %v", err)
		return err
	}

	if len(kv) == 0 {
		return nil
	}

	for key, stringVal := range kv {
		if val, err := strconv.ParseFloat(stringVal, 64); err == nil {
			e.registerConstMetricGauge(ch, "script_values", val, key)
		}
	}
	return nil
}

func (e *Exporter) extractSlowLogMetrics(ch chan<- prometheus.Metric, c redis.Conn) {
	if reply, err := redis.Int64(doRedisCmd(c, "SLOWLOG", "LEN")); err == nil {
		e.registerConstMetricGauge(ch, "slowlog_length", float64(reply))
	}

	if values, err := redis.Values(doRedisCmd(c, "SLOWLOG", "GET", "1")); err == nil {
		var slowlogLastID int64
		var lastSlowExecutionDurationSeconds float64

		if len(values) > 0 {
			if values, err = redis.Values(values[0], err); err == nil && len(values) > 0 {
				slowlogLastID = values[0].(int64)
				if len(values) > 2 {
					lastSlowExecutionDurationSeconds = float64(values[2].(int64)) / 1e6
				}
			}
		}

		e.registerConstMetricGauge(ch, "slowlog_last_id", float64(slowlogLastID))
		e.registerConstMetricGauge(ch, "last_slow_execution_duration_seconds", lastSlowExecutionDurationSeconds)
	}
}

func (e *Exporter) extractLatencyMetrics(ch chan<- prometheus.Metric, c redis.Conn) {
	if reply, err := redis.Values(doRedisCmd(c, "LATENCY", "LATEST")); err == nil {
		for _, l := range reply {
			if latencyResult, err := redis.Values(l, nil); err == nil {
				var eventName string
				var spikeLast, spikeDuration, max int64
				if _, err := redis.Scan(latencyResult, &eventName, &spikeLast, &spikeDuration, &max); err == nil {
					spikeDurationSeconds := float64(spikeDuration) / 1e3
					e.registerConstMetricGauge(ch, "latency_spike_last", float64(spikeLast), eventName)
					e.registerConstMetricGauge(ch, "latency_spike_duration_seconds", spikeDurationSeconds, eventName)
				}
			}
		}
	}
}

func (e *Exporter) extractTile38Metrics(ch chan<- prometheus.Metric, c redis.Conn) {
	info, err := redis.Strings(doRedisCmd(c, "SERVER"))
	if err != nil {
		log.Errorf("extractTile38Metrics() err: %s", err)
		return
	}

	for i := 0; i < len(info); i += 2 {
		fieldKey := "tile38_" + info[i]
		fieldValue := info[i+1]
		log.Debugf("tile38   key:%s   val:%s", fieldKey, fieldValue)

		if !e.includeMetric(fieldKey) {
			continue
		}

		e.parseAndRegisterConstMetric(ch, fieldKey, fieldValue)
	}
}

func (e *Exporter) extractConnectedClientMetrics(ch chan<- prometheus.Metric, c redis.Conn) {
	reply, err := redis.String(doRedisCmd(c, "CLIENT", "LIST"))
	if err != nil {
		log.Errorf("CLIENT LIST err: %s", err)
		return
	}

	for _, c := range strings.Split(reply, "\n") {
		if lbls, ok := parseClientListString(c); ok {

			// port is the last item, we'll trim it if it's not needed
			if !e.options.ExportClientsInclPort {
				lbls = lbls[:len(lbls)-1]
			}
			e.registerConstMetricGauge(
				ch, "connected_clients_details", 1.0,
				lbls...,
			)
		}
	}
}

func (e *Exporter) parseAndRegisterConstMetric(ch chan<- prometheus.Metric, fieldKey, fieldValue string) {
	orgMetricName := sanitizeMetricName(fieldKey)
	metricName := orgMetricName
	if newName, ok := e.metricMapGauges[metricName]; ok {
		metricName = newName
	} else {
		if newName, ok := e.metricMapCounters[metricName]; ok {
			metricName = newName
		}
	}

	var err error
	var val float64

	switch fieldValue {

	case "ok", "true":
		val = 1

	case "err", "fail", "false":
		val = 0

	default:
		val, err = strconv.ParseFloat(fieldValue, 64)

	}
	if err != nil {
		log.Debugf("couldn't parse %s, err: %s", fieldValue, err)
	}

	t := prometheus.GaugeValue
	if e.metricMapCounters[orgMetricName] != "" {
		t = prometheus.CounterValue
	}

	switch metricName {
	case "latest_fork_usec":
		metricName = "latest_fork_seconds"
		val = val / 1e6
	}

	e.registerConstMetric(ch, metricName, val, t)
}

func doRedisCmd(c redis.Conn, cmd string, args ...interface{}) (interface{}, error) {
	log.Debugf("c.Do() - running command: %s %s", cmd, args)
	res, err := c.Do(cmd, args...)
	if err != nil {
		log.Debugf("c.Do() - err: %s", err)
	}
	log.Debugf("c.Do() - done")
	return res, err
}

var errNotFound = errors.New("key not found")

// getKeyInfo takes a key and returns the type, and the size or length of the value stored at that key.
func getKeyInfo(c redis.Conn, key string) (info keyInfo, err error) {
	if info.keyType, err = redis.String(doRedisCmd(c, "TYPE", key)); err != nil {
		return info, err
	}

	switch info.keyType {
	case "none":
		return info, errNotFound
	case "string":
		if size, err := redis.Int64(doRedisCmd(c, "PFCOUNT", key)); err == nil {
			// hyperloglog
			info.size = float64(size)
		} else if size, err := redis.Int64(doRedisCmd(c, "STRLEN", key)); err == nil {
			info.size = float64(size)
		}
	case "list":
		if size, err := redis.Int64(doRedisCmd(c, "LLEN", key)); err == nil {
			info.size = float64(size)
		}
	case "set":
		if size, err := redis.Int64(doRedisCmd(c, "SCARD", key)); err == nil {
			info.size = float64(size)
		}
	case "zset":
		if size, err := redis.Int64(doRedisCmd(c, "ZCARD", key)); err == nil {
			info.size = float64(size)
		}
	case "hash":
		if size, err := redis.Int64(doRedisCmd(c, "HLEN", key)); err == nil {
			info.size = float64(size)
		}
	case "stream":
		if size, err := redis.Int64(doRedisCmd(c, "XLEN", key)); err == nil {
			info.size = float64(size)
		}
	default:
		err = fmt.Errorf("unknown type: %v for key: %v", info.keyType, key)
	}

	return info, err
}

func getStreamInfo(c redis.Conn, key string) (*streamInfo, error) {
	v, err := redis.Values(doRedisCmd(c, "XINFO", "STREAM", key))
	if err != nil {
		return nil, err
	}
	// Scan slice to struct
	var stream streamInfo
	if err := redis.ScanStruct(v, &stream); err != nil {
		return nil, err
	}

	stream.StreamGroupsInfo, err = scanStreamGroups(c, key)
	if err != nil {
		return nil, err
	}

	log.Debugf("stream: %#v", &stream)
	return &stream, nil
}

func scanStreamGroups(c redis.Conn, stream string) ([]streamGroupsInfo, error) {
	groups, err := redis.Values(doRedisCmd(c, "XINFO", "GROUPS", stream))
	if err != nil {
		return nil, err
	}

	var result []streamGroupsInfo
	for _, g := range groups {
		v, err := redis.Values(g, nil)
		if err != nil {
			log.Errorf("Couldn't convert group values for stream '%s': %s", stream, err)
			continue
		}
		log.Debugf("streamGroupsInfo value: %#v", v)

		var group streamGroupsInfo
		if err := redis.ScanStruct(v, &group); err != nil {
			log.Errorf("Couldn't scan group in stream '%s': %s", stream, err)
			continue
		}

		group.StreamGroupConsumersInfo, err = scanStreamGroupConsumers(c, stream, group.Name)
		if err != nil {
			return nil, err
		}

		result = append(result, group)
	}

	log.Debugf("groups: %v", result)
	return result, nil
}

func scanStreamGroupConsumers(c redis.Conn, stream string, group string) ([]streamGroupConsumersInfo, error) {
	consumers, err := redis.Values(doRedisCmd(c, "XINFO", "CONSUMERS", stream, group))
	if err != nil {
		return nil, err
	}

	var result []streamGroupConsumersInfo
	for _, c := range consumers {

		v, err := redis.Values(c, nil)
		if err != nil {
			log.Errorf("Couldn't convert consumer values for group '%s' in stream '%s': %s", group, stream, err)
			continue
		}
		log.Debugf("streamGroupConsumersInfo value: %#v", v)

		var consumer streamGroupConsumersInfo
		if err := redis.ScanStruct(v, &consumer); err != nil {
			log.Errorf("Couldn't scan consumers for  group '%s' in stream '%s': %s", group, stream, err)
			continue
		}

		result = append(result, consumer)
	}

	log.Debugf("consumers: %v", result)
	return result, nil
}

// scanForKeys returns a list of keys matching `pattern` by using `SCAN`, which is safer for production systems than using `KEYS`.
// This function was adapted from: https://github.com/reisinger/examples-redigo
func scanForKeys(c redis.Conn, pattern string) ([]string, error) {
	iter := 0
	keys := []string{}

	for {
		arr, err := redis.Values(doRedisCmd(c, "SCAN", iter, "MATCH", pattern))
		if err != nil {
			return keys, fmt.Errorf("error retrieving '%s' keys err: %s", pattern, err)
		}
		if len(arr) != 2 {
			return keys, fmt.Errorf("invalid response from SCAN for pattern: %s", pattern)
		}

		k, _ := redis.Strings(arr[1], nil)
		keys = append(keys, k...)

		if iter, _ = redis.Int(arr[0], nil); iter == 0 {
			break
		}
	}

	return keys, nil
}

func scanForKeyCount(c redis.Conn, pattern string) (int, error) {
	iter := 0
	keys := 0

	for {
		arr, err := redis.Values(doRedisCmd(c, "SCAN", iter, "MATCH", pattern))
		if err != nil {
			return keys, fmt.Errorf("error retrieving '%s' keys err: %s", pattern, err)
		}
		if len(arr) != 2 {
			return keys, fmt.Errorf("invalid response from SCAN for pattern: %s", pattern)
		}

		k, _ := redis.Values(arr[1], nil)
		keys += len(k)

		if iter, _ = redis.Int(arr[0], nil); iter == 0 {
			break
		}
	}

	return keys, nil
}

// getKeysFromPatterns does a SCAN for a key if the key contains pattern characters
func getKeysFromPatterns(c redis.Conn, keys []dbKeyPair) (expandedKeys []dbKeyPair, err error) {
	expandedKeys = []dbKeyPair{}
	for _, k := range keys {
		if regexp.MustCompile(`[\?\*\[\]\^]+`).MatchString(k.key) {
			if _, err := doRedisCmd(c, "SELECT", k.db); err != nil {
				return expandedKeys, err
			}
			keyNames, err := scanForKeys(c, k.key)
			if err != nil {
				log.Errorf("error with SCAN for pattern: %#v err: %s", k.key, err)
				continue
			}
			for _, keyName := range keyNames {
				expandedKeys = append(expandedKeys, dbKeyPair{db: k.db, key: keyName})
			}
		} else {
			expandedKeys = append(expandedKeys, k)
		}
	}

	return expandedKeys, err
}

func (e *Exporter) connectToRedis() (redis.Conn, error) {
	options := []redis.DialOption{
		redis.DialConnectTimeout(e.options.ConnectionTimeouts),
		redis.DialReadTimeout(e.options.ConnectionTimeouts),
		redis.DialWriteTimeout(e.options.ConnectionTimeouts),

		redis.DialTLSConfig(&tls.Config{
			InsecureSkipVerify: e.options.SkipTLSVerification,
			Certificates:       e.options.ClientCertificates,
			RootCAs:            e.options.CaCertificates,
		}),
	}

	if e.options.User != "" {
		options = append(options, redis.DialUsername(e.options.User))
	}

	if e.options.Password != "" {
		options = append(options, redis.DialPassword(e.options.Password))
	}

	uri := e.redisAddr
	if !strings.Contains(uri, "://") {
		uri = "redis://" + uri
	}

	if e.options.PasswordMap[uri] != "" {
		options = append(options, redis.DialPassword(e.options.PasswordMap[uri]))
	}

	log.Debugf("Trying DialURL(): %s", uri)
	c, err := redis.DialURL(uri, options...)
	if err != nil {
		log.Debugf("DialURL() failed, err: %s", err)
		if frags := strings.Split(e.redisAddr, "://"); len(frags) == 2 {
			log.Debugf("Trying: Dial(): %s %s", frags[0], frags[1])
			c, err = redis.Dial(frags[0], frags[1], options...)
		} else {
			log.Debugf("Trying: Dial(): tcp %s", e.redisAddr)
			c, err = redis.Dial("tcp", e.redisAddr, options...)
		}
	}
	return c, err
}

func (e *Exporter) scrapeRedisHost(ch chan<- prometheus.Metric) error {
	defer log.Debugf("scrapeRedisHost() done")

	startTime := time.Now()
	c, err := e.connectToRedis()
	connectTookSeconds := time.Since(startTime).Seconds()
	e.registerConstMetricGauge(ch, "exporter_last_scrape_connect_time_seconds", connectTookSeconds)

	if err != nil {
		log.Errorf("Couldn't connect to redis instance")
		log.Debugf("connectToRedis( %s ) err: %s", e.redisAddr, err)
		return err
	}
	defer c.Close()

	log.Debugf("connected to: %s", e.redisAddr)
	log.Debugf("connecting took %f seconds", connectTookSeconds)

	if e.options.PingOnConnect {
		startTime := time.Now()

		if _, err := doRedisCmd(c, "PING"); err != nil {
			log.Errorf("Couldn't PING server, err: %s", err)
		} else {
			pingTookSeconds := time.Since(startTime).Seconds()
			e.registerConstMetricGauge(ch, "exporter_last_scrape_ping_time_seconds", pingTookSeconds)
			log.Debugf("PING took %f seconds", pingTookSeconds)
		}
	}

	if e.options.SetClientName {
		if _, err := doRedisCmd(c, "CLIENT", "SETNAME", "redis_exporter"); err != nil {
			log.Errorf("Couldn't set client name, err: %s", err)
		}
	}

	dbCount := 0
	if config, err := redis.Strings(doRedisCmd(c, e.options.ConfigCommandName, "GET", "*")); err == nil {
		log.Debugf("Redis CONFIG GET * result: [%#v]", config)
		dbCount, err = e.extractConfigMetrics(ch, config)
		if err != nil {
			log.Errorf("Redis CONFIG err: %s", err)
			return err
		}
	} else {
		log.Debugf("Redis CONFIG err: %s", err)
	}

	infoAll, err := redis.String(doRedisCmd(c, "INFO", "ALL"))
	if err != nil {
		log.Debugf("Redis INFO ALL err: %s", err)
		infoAll, err = redis.String(doRedisCmd(c, "INFO"))
		if err != nil {
			log.Errorf("Redis INFO err: %s", err)
			return err
		}
	}
	log.Debugf("Redis INFO ALL result: [%#v]", infoAll)

	if strings.Contains(infoAll, "cluster_enabled:1") {
		if clusterInfo, err := redis.String(doRedisCmd(c, "CLUSTER", "INFO")); err == nil {
			e.extractClusterInfoMetrics(ch, clusterInfo)

			// in cluster mode Redis only supports one database so no extra DB number padding needed
			dbCount = 1
		} else {
			log.Errorf("Redis CLUSTER INFO err: %s", err)
		}
	} else if dbCount == 0 {
		// in non-cluster mode, if dbCount is zero then "CONFIG" failed to retrieve a valid
		// number of databases and we use the Redis config default which is 16

		dbCount = 16
	}

	log.Debugf("dbCount: %d", dbCount)

	e.extractInfoMetrics(ch, infoAll, dbCount)

	e.extractLatencyMetrics(ch, c)

	e.extractCheckKeyMetrics(ch, c)

	e.extractSlowLogMetrics(ch, c)

	e.extractStreamMetrics(ch, c)

	e.extractCountKeysMetrics(ch, c)

	if strings.Contains(infoAll, "# Sentinel") {
		e.extractSentinelMetrics(ch, c)
	}

	e.extractKeyGroupMetrics(ch, c, dbCount)

	if e.options.LuaScript != nil && len(e.options.LuaScript) > 0 {
		if err := e.extractLuaScriptMetrics(ch, c); err != nil {
			return err
		}
	}

	if e.options.ExportClientList {
		e.extractConnectedClientMetrics(ch, c)
	}

	if e.options.IsTile38 {
		e.extractTile38Metrics(ch, c)
	}

	return nil
}

func (e *Exporter) extractSentinelMetrics(ch chan<- prometheus.Metric, c redis.Conn) {
	masterDetails, err := redis.Values(doRedisCmd(c, "SENTINEL", "MASTERS"))
	if err != nil {
		log.Debugf("Error getting sentinel master details %s:", err)
		return
	}

	log.Debugf("Sentinel master details: %#v", masterDetails)

	for _, masterDetail := range masterDetails {
		masterDetailMap, err := redis.StringMap(masterDetail, nil)
		if err != nil {
			log.Debugf("Error getting masterDetailmap from masterDetail: %s, err: %s", masterDetail, err)
			continue
		}

		masterName, ok := masterDetailMap["name"]
		if !ok {
			continue
		}

		masterIp, ok := masterDetailMap["ip"]
		if !ok {
			continue
		}

		masterPort, ok := masterDetailMap["port"]
		if !ok {
			continue
		}
		masterAddr := masterIp + ":" + masterPort

		sentinelDetails, _ := redis.Values(doRedisCmd(c, "SENTINEL", "SENTINELS", masterName))
		log.Debugf("Sentinel details for master %s: %s", masterName, sentinelDetails)
		e.processSentinelSentinels(ch, sentinelDetails, masterName, masterAddr)

		slaveDetails, _ := redis.Values(doRedisCmd(c, "SENTINEL", "SLAVES", masterName))
		log.Debugf("Slave details for master %s: %s", masterName, slaveDetails)
		e.processSentinelSlaves(ch, slaveDetails, masterName, masterAddr)
	}
}

func (e *Exporter) processSentinelSentinels(ch chan<- prometheus.Metric, sentinelDetails []interface{}, labels ...string) {

	// If we are here then this master is in ok state
	masterOkSentinels := 1

	for _, sentinelDetail := range sentinelDetails {
		sentinelDetailMap, err := redis.StringMap(sentinelDetail, nil)
		if err != nil {
			log.Debugf("Error getting sentinelDetailMap from sentinelDetail: %s, err: %s", sentinelDetail, err)
			continue
		}

		sentinelFlags, ok := sentinelDetailMap["flags"]
		if !ok {
			continue
		}
		if strings.Contains(sentinelFlags, "o_down") {
			continue
		}
		if strings.Contains(sentinelFlags, "s_down") {
			continue
		}
		masterOkSentinels = masterOkSentinels + 1
	}
	e.registerConstMetricGauge(ch, "sentinel_master_ok_sentinels", float64(masterOkSentinels), labels...)
}

func (e *Exporter) processSentinelSlaves(ch chan<- prometheus.Metric, slaveDetails []interface{}, labels ...string) {
	masterOkSlaves := 0
	for _, slaveDetail := range slaveDetails {
		slaveDetailMap, err := redis.StringMap(slaveDetail, nil)
		if err != nil {
			log.Debugf("Error getting slavedetailMap from slaveDetail: %s, err: %s", slaveDetail, err)
			continue
		}

		slaveFlags, ok := slaveDetailMap["flags"]
		if !ok {
			continue
		}
		if strings.Contains(slaveFlags, "o_down") {
			continue
		}
		if strings.Contains(slaveFlags, "s_down") {
			continue
		}
		masterOkSlaves = masterOkSlaves + 1
	}
	e.registerConstMetricGauge(ch, "sentinel_master_ok_slaves", float64(masterOkSlaves), labels...)
}<|MERGE_RESOLUTION|>--- conflicted
+++ resolved
@@ -82,33 +82,6 @@
 }
 
 type Options struct {
-<<<<<<< HEAD
-	User                  string
-	Password              string
-	PasswordMap           map[string]string
-	Namespace             string
-	ConfigCommandName     string
-	CheckSingleKeys       string
-	CheckStreams          string
-	CheckSingleStreams    string
-	CheckKeys             string
-	CountKeys             string
-	LuaScript             []byte
-	ClientCertificates    []tls.Certificate
-	CaCertificates        *x509.CertPool
-	InclSystemMetrics     bool
-	SkipTLSVerification   bool
-	SetClientName         bool
-	IsTile38              bool
-	ExportClientList      bool
-	ExportClientsInclPort bool
-	ConnectionTimeouts    time.Duration
-	MetricsPath           string
-	RedisMetricsOnly      bool
-	PingOnConnect         bool
-	Registry              *prometheus.Registry
-	BuildInfo             BuildInfo
-=======
 	User                    string
 	Password                string
 	Namespace               string
@@ -136,7 +109,6 @@
 	PingOnConnect           bool
 	Registry                *prometheus.Registry
 	BuildInfo               BuildInfo
->>>>>>> 43ec65f7
 }
 
 func (e *Exporter) scrapeHandler(w http.ResponseWriter, r *http.Request) {
@@ -1591,10 +1563,6 @@
 		uri = "redis://" + uri
 	}
 
-	if e.options.PasswordMap[uri] != "" {
-		options = append(options, redis.DialPassword(e.options.PasswordMap[uri]))
-	}
-
 	log.Debugf("Trying DialURL(): %s", uri)
 	c, err := redis.DialURL(uri, options...)
 	if err != nil {
