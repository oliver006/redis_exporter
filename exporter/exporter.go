package exporter

import (
	"crypto/tls"
	"crypto/x509"
	"errors"
	"fmt"
	"net/http"
	"net/url"
	"regexp"
	"runtime"
	"strconv"
	"strings"
	"sync"
	"time"

	"github.com/gomodule/redigo/redis"
	"github.com/mna/redisc"
	"github.com/prometheus/client_golang/prometheus"
	"github.com/prometheus/client_golang/prometheus/promhttp"
	log "github.com/sirupsen/logrus"
)

type BuildInfo struct {
	Version   string
	CommitSha string
	Date      string
}

type dbKeyPair struct {
	db, key string
}

type keyInfo struct {
	size    float64
	keyType string
}

// All fields of the streamInfo struct must be exported
// because of redis.ScanStruct (reflect) limitations
type streamInfo struct {
	Length           int64 `redis:"length"`
	RadixTreeKeys    int64 `redis:"radix-tree-keys"`
	RadixTreeNodes   int64 `redis:"radix-tree-nodes"`
	Groups           int64 `redis:"groups"`
	StreamGroupsInfo []streamGroupsInfo
}

type streamGroupsInfo struct {
	Name                     string `redis:"name"`
	Consumers                int64  `redis:"consumers"`
	Pending                  int64  `redis:"pending"`
	StreamGroupConsumersInfo []streamGroupConsumersInfo
}

type streamGroupConsumersInfo struct {
	Name    string `redis:"name"`
	Pending int64  `redis:"pending"`
	Idle    int64  `redis:"idle"`
}

// Exporter implements the prometheus.Exporter interface, and exports Redis metrics.
type Exporter struct {
	sync.Mutex

	redisAddr string
	namespace string

	totalScrapes              prometheus.Counter
	scrapeDuration            prometheus.Summary
	targetScrapeRequestErrors prometheus.Counter

	metricDescriptions map[string]*prometheus.Desc

	options Options

	metricMapCounters map[string]string
	metricMapGauges   map[string]string

	mux *http.ServeMux

	buildInfo BuildInfo
}

type Options struct {
	User                    string
	Password                string
	PasswordMap             map[string]string
	Namespace               string
	ConfigCommandName       string
	CheckSingleKeys         string
	CheckStreams            string
	CheckSingleStreams      string
	CheckKeys               string
	CheckKeyGroups          string
	CheckKeyGroupsBatchSize int64
	MaxDistinctKeyGroups    int64
	CountKeys               string
	LuaScript               []byte
	ClientCertificates      []tls.Certificate
	CaCertificates          *x509.CertPool
	InclSystemMetrics       bool
	SkipTLSVerification     bool
	SetClientName           bool
	IsTile38                bool
	ExportClientList        bool
	ExportClientsInclPort   bool
	ConnectionTimeouts      time.Duration
	MetricsPath             string
	RedisMetricsOnly        bool
	PingOnConnect           bool
	Registry                *prometheus.Registry
	BuildInfo               BuildInfo
}

func (e *Exporter) scrapeHandler(w http.ResponseWriter, r *http.Request) {
	target := r.URL.Query().Get("target")
	if target == "" {
		http.Error(w, "'target' parameter must be specified", http.StatusBadRequest)
		e.targetScrapeRequestErrors.Inc()
		return
	}

	if !strings.Contains(target, "://") {
		target = "redis://" + target
	}

	u, err := url.Parse(target)
	if err != nil {
		http.Error(w, fmt.Sprintf("Invalid 'target' parameter, parse err: %ck ", err), http.StatusBadRequest)
		e.targetScrapeRequestErrors.Inc()
		return
	}

	// get rid of username/password info in "target" so users don't send them in plain text via http
	u.User = nil
	target = u.String()

	opts := e.options

	if ck := r.URL.Query().Get("check-keys"); ck != "" {
		opts.CheckKeys = ck
	}

	if csk := r.URL.Query().Get("check-single-keys"); csk != "" {
		opts.CheckSingleKeys = csk
	}

	if cs := r.URL.Query().Get("check-streams"); cs != "" {
		opts.CheckStreams = cs
	}

	if css := r.URL.Query().Get("check-single-streams"); css != "" {
		opts.CheckSingleStreams = css
	}

	if cntk := r.URL.Query().Get("count-keys"); cntk != "" {
		opts.CountKeys = cntk
	}

	registry := prometheus.NewRegistry()
	opts.Registry = registry

	_, err = NewRedisExporter(target, opts)
	if err != nil {
		http.Error(w, "NewRedisExporter() err: err", http.StatusBadRequest)
		e.targetScrapeRequestErrors.Inc()
		return
	}

	promhttp.HandlerFor(
		registry, promhttp.HandlerOpts{ErrorHandling: promhttp.ContinueOnError},
	).ServeHTTP(w, r)
}

// splitKeyArgs splits a command-line supplied argument into a slice of dbKeyPairs.
func parseKeyArg(keysArgString string) (keys []dbKeyPair, err error) {
	if keysArgString == "" {
		return keys, err
	}
	for _, k := range strings.Split(keysArgString, ",") {
		db := "0"
		key := ""
		frags := strings.Split(k, "=")
		switch len(frags) {
		case 1:
			db = "0"
			key, err = url.QueryUnescape(strings.TrimSpace(frags[0]))
		case 2:
			db = strings.Replace(strings.TrimSpace(frags[0]), "db", "", -1)
			key, err = url.QueryUnescape(strings.TrimSpace(frags[1]))
		default:
			return keys, fmt.Errorf("invalid key list argument: %s", k)
		}
		if err != nil {
			return keys, fmt.Errorf("couldn't parse db/key string: %s", k)
		}

		keys = append(keys, dbKeyPair{db, key})
	}
	return keys, err
}

func newMetricDescr(namespace string, metricName string, docString string, labels []string) *prometheus.Desc {
	return prometheus.NewDesc(prometheus.BuildFQName(namespace, "", metricName), docString, labels, nil)
}

// NewRedisExporter returns a new exporter of Redis metrics.
func NewRedisExporter(redisURI string, opts Options) (*Exporter, error) {
	log.Debugf("NewRedisExporter options: %#v", opts)

	e := &Exporter{
		redisAddr: redisURI,
		options:   opts,
		namespace: opts.Namespace,

		buildInfo: opts.BuildInfo,

		totalScrapes: prometheus.NewCounter(prometheus.CounterOpts{
			Namespace: opts.Namespace,
			Name:      "exporter_scrapes_total",
			Help:      "Current total redis scrapes.",
		}),

		scrapeDuration: prometheus.NewSummary(prometheus.SummaryOpts{
			Namespace: opts.Namespace,
			Name:      "exporter_scrape_duration_seconds",
			Help:      "Durations of scrapes by the exporter",
		}),

		targetScrapeRequestErrors: prometheus.NewCounter(prometheus.CounterOpts{
			Namespace: opts.Namespace,
			Name:      "target_scrape_request_errors_total",
			Help:      "Errors in requests to the exporter",
		}),

		metricMapGauges: map[string]string{
			// # Server
			"uptime_in_seconds": "uptime_in_seconds",
			"process_id":        "process_id",

			// # Clients
			"connected_clients": "connected_clients",
			"blocked_clients":   "blocked_clients",
			"tracking_clients":  "tracking_clients",

			// redis 2,3,4.x
			"client_longest_output_list": "client_longest_output_list",
			"client_biggest_input_buf":   "client_biggest_input_buf",

			// the above two metrics were renamed in redis 5.x
			"client_recent_max_output_buffer": "client_recent_max_output_buffer_bytes",
			"client_recent_max_input_buffer":  "client_recent_max_input_buffer_bytes",

			// # Memory
			"allocator_active":     "allocator_active_bytes",
			"allocator_allocated":  "allocator_allocated_bytes",
			"allocator_resident":   "allocator_resident_bytes",
			"allocator_frag_ratio": "allocator_frag_ratio",
			"allocator_frag_bytes": "allocator_frag_bytes",
			"allocator_rss_ratio":  "allocator_rss_ratio",
			"allocator_rss_bytes":  "allocator_rss_bytes",

			"used_memory":          "memory_used_bytes",
			"used_memory_rss":      "memory_used_rss_bytes",
			"used_memory_peak":     "memory_used_peak_bytes",
			"used_memory_lua":      "memory_used_lua_bytes",
			"used_memory_overhead": "memory_used_overhead_bytes",
			"used_memory_startup":  "memory_used_startup_bytes",
			"used_memory_dataset":  "memory_used_dataset_bytes",
			"used_memory_scripts":  "memory_used_scripts_bytes",
			"maxmemory":            "memory_max_bytes",

			"maxmemory_reservation":         "memory_max_reservation_bytes",
			"maxmemory_desired_reservation": "memory_max_reservation_desired_bytes",

			"maxfragmentationmemory_reservation":         "memory_max_fragmentation_reservation_bytes",
			"maxfragmentationmemory_desired_reservation": "memory_max_fragmentation_reservation_desired_bytes",

			"mem_fragmentation_ratio": "mem_fragmentation_ratio",
			"mem_fragmentation_bytes": "mem_fragmentation_bytes",
			"mem_clients_slaves":      "mem_clients_slaves",
			"mem_clients_normal":      "mem_clients_normal",

			// https://github.com/antirez/redis/blob/17bf0b25c1171486e3a1b089f3181fff2bc0d4f0/src/evict.c#L349-L352
			// ... the sum of AOF and slaves buffer ....
			"mem_not_counted_for_evict": "mem_not_counted_for_eviction_bytes",

			"lazyfree_pending_objects": "lazyfree_pending_objects",
			"active_defrag_running":    "active_defrag_running",

			"migrate_cached_sockets": "migrate_cached_sockets_total",

			"active_defrag_hits":       "defrag_hits",
			"active_defrag_misses":     "defrag_misses",
			"active_defrag_key_hits":   "defrag_key_hits",
			"active_defrag_key_misses": "defrag_key_misses",

			// https://github.com/antirez/redis/blob/0af467d18f9d12b137af3b709c0af579c29d8414/src/expire.c#L297-L299
			"expired_time_cap_reached_count": "expired_time_cap_reached_total",

			// # Persistence
			"loading":                      "loading_dump_file",
			"rdb_changes_since_last_save":  "rdb_changes_since_last_save",
			"rdb_bgsave_in_progress":       "rdb_bgsave_in_progress",
			"rdb_last_save_time":           "rdb_last_save_timestamp_seconds",
			"rdb_last_bgsave_status":       "rdb_last_bgsave_status",
			"rdb_last_bgsave_time_sec":     "rdb_last_bgsave_duration_sec",
			"rdb_current_bgsave_time_sec":  "rdb_current_bgsave_duration_sec",
			"rdb_last_cow_size":            "rdb_last_cow_size_bytes",
			"aof_enabled":                  "aof_enabled",
			"aof_rewrite_in_progress":      "aof_rewrite_in_progress",
			"aof_rewrite_scheduled":        "aof_rewrite_scheduled",
			"aof_last_rewrite_time_sec":    "aof_last_rewrite_duration_sec",
			"aof_current_rewrite_time_sec": "aof_current_rewrite_duration_sec",
			"aof_last_cow_size":            "aof_last_cow_size_bytes",
			"aof_current_size":             "aof_current_size_bytes",
			"aof_base_size":                "aof_base_size_bytes",
			"aof_pending_rewrite":          "aof_pending_rewrite",
			"aof_buffer_length":            "aof_buffer_length",
			"aof_rewrite_buffer_length":    "aof_rewrite_buffer_length",
			"aof_pending_bio_fsync":        "aof_pending_bio_fsync",
			"aof_delayed_fsync":            "aof_delayed_fsync",
			"aof_last_bgrewrite_status":    "aof_last_bgrewrite_status",
			"aof_last_write_status":        "aof_last_write_status",
			"module_fork_in_progress":      "module_fork_in_progress",
			"module_fork_last_cow_size":    "module_fork_last_cow_size",

			// # Stats
			"pubsub_channels":  "pubsub_channels",
			"pubsub_patterns":  "pubsub_patterns",
			"latest_fork_usec": "latest_fork_usec",

			// # Replication
			"connected_slaves":               "connected_slaves",
			"repl_backlog_size":              "replication_backlog_bytes",
			"repl_backlog_active":            "repl_backlog_is_active",
			"repl_backlog_first_byte_offset": "repl_backlog_first_byte_offset",
			"repl_backlog_histlen":           "repl_backlog_history_bytes",
			"master_repl_offset":             "master_repl_offset",
			"second_repl_offset":             "second_repl_offset",
			"slave_expires_tracked_keys":     "slave_expires_tracked_keys",
			"slave_priority":                 "slave_priority",
			"sync_full":                      "replica_resyncs_full",
			"sync_partial_ok":                "replica_partial_resync_accepted",
			"sync_partial_err":               "replica_partial_resync_denied",

			// # Cluster
			"cluster_stats_messages_sent":     "cluster_messages_sent_total",
			"cluster_stats_messages_received": "cluster_messages_received_total",

			// # Tile38
			// based on https://tile38.com/commands/server/
			"tile38_aof_size":        "tile38_aof_size_bytes",
			"tile38_avg_item_size":   "tile38_avg_item_size_bytes",
			"tile38_cpus":            "tile38_cpus_total",
			"tile38_heap_released":   "tile38_heap_released_bytes",
			"tile38_heap_size":       "tile38_heap_size_bytes",
			"tile38_http_transport":  "tile38_http_transport",
			"tile38_in_memory_size":  "tile38_in_memory_size_bytes",
			"tile38_max_heap_size":   "tile38_max_heap_size_bytes",
			"tile38_mem_alloc":       "tile38_mem_alloc_bytes",
			"tile38_num_collections": "tile38_num_collections_total",
			"tile38_num_hooks":       "tile38_num_hooks_total",
			"tile38_num_objects":     "tile38_num_objects_total",
			"tile38_num_points":      "tile38_num_points_total",
			"tile38_pointer_size":    "tile38_pointer_size_bytes",
			"tile38_read_only":       "tile38_read_only",
			"tile38_threads":         "tile38_threads_total",

			// addtl. KeyDB metrics
			"server_threads":        "server_threads_total",
			"long_lock_waits":       "long_lock_waits_total",
			"current_client_thread": "current_client_thread",
		},

		metricMapCounters: map[string]string{
			"total_connections_received": "connections_received_total",
			"total_commands_processed":   "commands_processed_total",

			"rejected_connections":   "rejected_connections_total",
			"total_net_input_bytes":  "net_input_bytes_total",
			"total_net_output_bytes": "net_output_bytes_total",

			"expired_keys":    "expired_keys_total",
			"evicted_keys":    "evicted_keys_total",
			"keyspace_hits":   "keyspace_hits_total",
			"keyspace_misses": "keyspace_misses_total",

			"used_cpu_sys":           "cpu_sys_seconds_total",
			"used_cpu_user":          "cpu_user_seconds_total",
			"used_cpu_sys_children":  "cpu_sys_children_seconds_total",
			"used_cpu_user_children": "cpu_user_children_seconds_total",
		},
	}

	if e.options.ConfigCommandName == "" {
		e.options.ConfigCommandName = "CONFIG"
	}

	if keys, err := parseKeyArg(opts.CheckKeys); err != nil {
		return nil, fmt.Errorf("couldn't parse check-keys: %s", err)
	} else {
		log.Debugf("keys: %#v", keys)
	}

	if singleKeys, err := parseKeyArg(opts.CheckSingleKeys); err != nil {
		return nil, fmt.Errorf("couldn't parse check-single-keys: %s", err)
	} else {
		log.Debugf("singleKeys: %#v", singleKeys)
	}

	if streams, err := parseKeyArg(opts.CheckStreams); err != nil {
		return nil, fmt.Errorf("couldn't parse check-streams: %s", err)
	} else {
		log.Debugf("streams: %#v", streams)
	}

	if singleStreams, err := parseKeyArg(opts.CheckSingleStreams); err != nil {
		return nil, fmt.Errorf("couldn't parse check-single-streams: %s", err)
	} else {
		log.Debugf("singleStreams: %#v", singleStreams)
	}

	if countKeys, err := parseKeyArg(opts.CountKeys); err != nil {
		return nil, fmt.Errorf("couldn't parse count-keys: %s", err)
	} else {
		log.Debugf("countKeys: %#v", countKeys)
	}

	if opts.InclSystemMetrics {
		e.metricMapGauges["total_system_memory"] = "total_system_memory_bytes"
	}

	e.metricDescriptions = map[string]*prometheus.Desc{}

	connectedClientsLabels := []string{"name", "age", "idle", "flags", "db", "omem", "cmd", "host"}
	if e.options.ExportClientsInclPort {
		connectedClientsLabels = append(connectedClientsLabels, "port")
	}

	for k, desc := range map[string]struct {
		txt  string
		lbls []string
	}{
		"commands_duration_seconds_total":              {txt: `Total amount of time in seconds spent per command`, lbls: []string{"cmd"}},
		"commands_total":                               {txt: `Total number of calls per command`, lbls: []string{"cmd"}},
		"connected_slave_lag_seconds":                  {txt: "Lag of connected slave", lbls: []string{"slave_ip", "slave_port", "slave_state"}},
		"connected_slave_offset_bytes":                 {txt: "Offset of connected slave", lbls: []string{"slave_ip", "slave_port", "slave_state"}},
		"db_avg_ttl_seconds":                           {txt: "Avg TTL in seconds", lbls: []string{"db"}},
		"db_keys":                                      {txt: "Total number of keys by DB", lbls: []string{"db"}},
		"db_keys_expiring":                             {txt: "Total number of expiring keys by DB", lbls: []string{"db"}},
		"exporter_last_scrape_error":                   {txt: "The last scrape error status.", lbls: []string{"err"}},
		"instance_info":                                {txt: "Information about the Redis instance", lbls: []string{"role", "redis_version", "redis_build_id", "redis_mode", "os", "maxmemory_policy"}},
		"key_group_count":                              {txt: `Count of keys in key group`, lbls: []string{"db", "key_group"}},
		"key_group_memory_usage_bytes":                 {txt: `Total memory usage of key group in bytes`, lbls: []string{"db", "key_group"}},
		"key_size":                                     {txt: `The length or size of "key"`, lbls: []string{"db", "key"}},
		"key_value":                                    {txt: `The value of "key"`, lbls: []string{"db", "key"}},
		"keys_count":                                   {txt: `Count of keys`, lbls: []string{"db", "key"}},
		"number_of_distinct_key_groups":                {txt: `Number of distinct key groups`, lbls: []string{"db"}},
		"last_key_groups_scrape_duration_milliseconds": {txt: `Duration of the last key group metrics scrape in milliseconds`},
		"last_slow_execution_duration_seconds":         {txt: `The amount of time needed for last slow execution, in seconds`},
		"latency_spike_last":                           {txt: `When the latency spike last occurred`, lbls: []string{"event_name"}},
		"latency_spike_duration_seconds":               {txt: `Length of the last latency spike in seconds`, lbls: []string{"event_name"}},
		"master_link_up":                               {txt: "Master link status on Redis slave", lbls: []string{"master_host", "master_port"}},
		"master_sync_in_progress":                      {txt: "Master sync in progress", lbls: []string{"master_host", "master_port"}},
		"master_last_io_seconds_ago":                   {txt: "Master last io seconds ago", lbls: []string{"master_host", "master_port"}},
		"script_values":                                {txt: "Values returned by the collect script", lbls: []string{"key"}},
		"sentinel_tilt":                                {txt: "Sentinel is in TILT mode"},
		"sentinel_masters":                             {txt: "The number of masters this sentinel is watching"},
		"sentinel_running_scripts":                     {txt: "Number of scripts in execution right now"},
		"sentinel_scripts_queue_length":                {txt: "Queue of user scripts to execute"},
		"sentinel_simulate_failure_flags":              {txt: "Failures simulations"},
		"sentinel_master_status":                       {txt: "Master status on Sentinel", lbls: []string{"master_name", "master_address", "master_status"}},
		"sentinel_master_slaves":                       {txt: "The number of slaves of the master", lbls: []string{"master_name", "master_address"}},
		"sentinel_master_ok_slaves":                    {txt: "The number of okay slaves of the master", lbls: []string{"master_name", "master_address"}},
		"sentinel_master_sentinels":                    {txt: "The number of sentinels monitoring this master", lbls: []string{"master_name", "master_address"}},
		"sentinel_master_ok_sentinels":                 {txt: "The number of okay sentinels monitoring this master", lbls: []string{"master_name", "master_address"}},
		"slave_repl_offset":                            {txt: "Slave replication offset", lbls: []string{"master_host", "master_port"}},
		"slave_info":                                   {txt: "Information about the Redis slave", lbls: []string{"master_host", "master_port", "read_only"}},
		"slowlog_last_id":                              {txt: `Last id of slowlog`},
		"slowlog_length":                               {txt: `Total slowlog`},
		"start_time_seconds":                           {txt: "Start time of the Redis instance since unix epoch in seconds."},
		"stream_length":                                {txt: `The number of elements of the stream`, lbls: []string{"db", "stream"}},
		"stream_radix_tree_keys":                       {txt: `Radix tree keys count"`, lbls: []string{"db", "stream"}},
		"stream_radix_tree_nodes":                      {txt: `Radix tree nodes count`, lbls: []string{"db", "stream"}},
		"stream_groups":                                {txt: `Groups count of stream`, lbls: []string{"db", "stream"}},
		"stream_group_consumers":                       {txt: `Consumers count of stream group`, lbls: []string{"db", "stream", "group"}},
		"stream_group_messages_pending":                {txt: `Pending number of messages in that stream group`, lbls: []string{"db", "stream", "group"}},
		"stream_group_consumer_messages_pending":       {txt: `Pending number of messages for this specific consumer`, lbls: []string{"db", "stream", "group", "consumer"}},
		"stream_group_consumer_idle_seconds":           {txt: `Consumer idle time in seconds`, lbls: []string{"db", "stream", "group", "consumer"}},
		"up":                                           {txt: "Information about the Redis instance"},
		"connected_clients_details":                    {txt: "Details about connected clients", lbls: connectedClientsLabels},
	} {
		e.metricDescriptions[k] = newMetricDescr(opts.Namespace, k, desc.txt, desc.lbls)
	}

	if e.options.MetricsPath == "" {
		e.options.MetricsPath = "/metrics"
	}

	e.mux = http.NewServeMux()

	if e.options.Registry != nil {
		e.options.Registry.MustRegister(e)
		e.mux.Handle(e.options.MetricsPath, promhttp.HandlerFor(
			e.options.Registry, promhttp.HandlerOpts{ErrorHandling: promhttp.ContinueOnError},
		))

		if !e.options.RedisMetricsOnly {
			buildInfoCollector := prometheus.NewGaugeVec(prometheus.GaugeOpts{
				Namespace: opts.Namespace,
				Name:      "exporter_build_info",
				Help:      "redis exporter build_info",
			}, []string{"version", "commit_sha", "build_date", "golang_version"})
			buildInfoCollector.WithLabelValues(e.buildInfo.Version, e.buildInfo.CommitSha, e.buildInfo.Date, runtime.Version()).Set(1)
			e.options.Registry.MustRegister(buildInfoCollector)
		}
	}

	e.mux.HandleFunc("/scrape", e.scrapeHandler)
	e.mux.HandleFunc("/health", func(w http.ResponseWriter, r *http.Request) {
		w.Write([]byte(`ok`))
	})
	e.mux.HandleFunc("/", func(w http.ResponseWriter, r *http.Request) {
		w.Write([]byte(`<html>
<head><title>Redis Exporter ` + e.buildInfo.Version + `</title></head>
<body>
<h1>Redis Exporter ` + e.buildInfo.Version + `</h1>
<p><a href='` + opts.MetricsPath + `'>Metrics</a></p>
</body>
</html>
`))
	})

	return e, nil
}

func (e *Exporter) ServeHTTP(w http.ResponseWriter, r *http.Request) {
	e.mux.ServeHTTP(w, r)
}

// Describe outputs Redis metric descriptions.
func (e *Exporter) Describe(ch chan<- *prometheus.Desc) {
	for _, desc := range e.metricDescriptions {
		ch <- desc
	}

	for _, v := range e.metricMapGauges {
		ch <- newMetricDescr(e.options.Namespace, v, v+" metric", nil)
	}

	for _, v := range e.metricMapCounters {
		ch <- newMetricDescr(e.options.Namespace, v, v+" metric", nil)
	}

	ch <- e.totalScrapes.Desc()
	ch <- e.scrapeDuration.Desc()
	ch <- e.targetScrapeRequestErrors.Desc()
}

// Collect fetches new metrics from the RedisHost and updates the appropriate metrics.
func (e *Exporter) Collect(ch chan<- prometheus.Metric) {
	e.Lock()
	defer e.Unlock()
	e.totalScrapes.Inc()

	if e.redisAddr != "" {
		startTime := time.Now()
		var up float64 = 1
		if err := e.scrapeRedisHost(ch); err != nil {
			up = 0
			e.registerConstMetricGauge(ch, "exporter_last_scrape_error", 1.0, fmt.Sprintf("%s", err))
		} else {
			e.registerConstMetricGauge(ch, "exporter_last_scrape_error", 0, "")
		}

		e.registerConstMetricGauge(ch, "up", up)

		took := time.Since(startTime).Seconds()
		e.scrapeDuration.Observe(took)
		e.registerConstMetricGauge(ch, "exporter_last_scrape_duration_seconds", took)
	}

	ch <- e.totalScrapes
	ch <- e.scrapeDuration
	ch <- e.targetScrapeRequestErrors
}

func (e *Exporter) includeMetric(s string) bool {
	if strings.HasPrefix(s, "db") || strings.HasPrefix(s, "cmdstat_") || strings.HasPrefix(s, "cluster_") {
		return true
	}
	if _, ok := e.metricMapGauges[s]; ok {
		return true
	}

	_, ok := e.metricMapCounters[s]
	return ok
}

var (
	metricNameRE = regexp.MustCompile(`[^a-zA-Z0-9_]`)
)

func sanitizeMetricName(n string) string {
	return metricNameRE.ReplaceAllString(n, "_")
}

func extractVal(s string) (val float64, err error) {
	split := strings.Split(s, "=")
	if len(split) != 2 {
		return 0, fmt.Errorf("nope")
	}
	val, err = strconv.ParseFloat(split[1], 64)
	if err != nil {
		return 0, fmt.Errorf("nope")
	}
	return
}

/*
	Valid Examples
	id=11 addr=127.0.0.1:63508 fd=8 name= age=6321 idle=6320 flags=N db=0 sub=0 psub=0 multi=-1 qbuf=0 qbuf-free=0 obl=0 oll=0 omem=0 events=r cmd=setex
	id=14 addr=127.0.0.1:64958 fd=9 name= age=5 idle=0 flags=N db=0 sub=0 psub=0 multi=-1 qbuf=26 qbuf-free=32742 obl=0 oll=0 omem=0 events=r cmd=client
*/
func parseClientListString(clientInfo string) ([]string, bool) {
	if matched, _ := regexp.MatchString(`^id=\d+ addr=\d+`, clientInfo); !matched {
		return nil, false
	}
	connectedClient := map[string]string{}
	for _, kvPart := range strings.Split(clientInfo, " ") {
		vPart := strings.Split(kvPart, "=")
		if len(vPart) != 2 {
			log.Debugf("Invalid format for client list string, got: %s", kvPart)
			return nil, false
		}
		connectedClient[vPart[0]] = vPart[1]
	}

	hostPortString := strings.Split(connectedClient["addr"], ":")
	if len(hostPortString) != 2 {
		return nil, false
	}

	return []string{
		connectedClient["name"],
		connectedClient["age"],
		connectedClient["idle"],
		connectedClient["flags"],
		connectedClient["db"],
		connectedClient["omem"],
		connectedClient["cmd"],

		hostPortString[0], // host
		hostPortString[1], // port
	}, true

}

/*
	valid example: db0:keys=1,expires=0,avg_ttl=0
*/
func parseDBKeyspaceString(inputKey string, inputVal string) (keysTotal float64, keysExpiringTotal float64, avgTTL float64, ok bool) {
	log.Debugf("parseDBKeyspaceString inputKey: [%s] inputVal: [%s]", inputKey, inputVal)

	if !strings.HasPrefix(inputKey, "db") {
		log.Debugf("parseDBKeyspaceString inputKey not starting with 'db': [%s]", inputKey)
		return
	}

	split := strings.Split(inputVal, ",")
	if len(split) != 3 && len(split) != 2 {
		log.Debugf("parseDBKeyspaceString strings.Split(inputVal) invalid: %#v", split)
		return
	}

	var err error
	if keysTotal, err = extractVal(split[0]); err != nil {
		log.Debugf("parseDBKeyspaceString extractVal(split[0]) invalid, err: %s", err)
		return
	}
	if keysExpiringTotal, err = extractVal(split[1]); err != nil {
		log.Debugf("parseDBKeyspaceString extractVal(split[1]) invalid, err: %s", err)
		return
	}

	avgTTL = -1
	if len(split) > 2 {
		if avgTTL, err = extractVal(split[2]); err != nil {
			log.Debugf("parseDBKeyspaceString extractVal(split[2]) invalid, err: %s", err)
			return
		}
		avgTTL /= 1000
	}

	ok = true
	return
}

/*
	slave0:ip=10.254.11.1,port=6379,state=online,offset=1751844676,lag=0
	slave1:ip=10.254.11.2,port=6379,state=online,offset=1751844222,lag=0
*/
func parseConnectedSlaveString(slaveName string, slaveInfo string) (offset float64, ip string, port string, state string, lag float64, ok bool) {
	ok = false
	if matched, _ := regexp.MatchString(`^slave\d+`, slaveName); !matched {
		return
	}
	connectedSlaveInfo := make(map[string]string)
	for _, kvPart := range strings.Split(slaveInfo, ",") {
		x := strings.Split(kvPart, "=")
		if len(x) != 2 {
			log.Debugf("Invalid format for connected slave string, got: %s", kvPart)
			return
		}
		connectedSlaveInfo[x[0]] = x[1]
	}
	offset, err := strconv.ParseFloat(connectedSlaveInfo["offset"], 64)
	if err != nil {
		log.Debugf("Can not parse connected slave offset, got: %s", connectedSlaveInfo["offset"])
		return
	}

	if lagStr, exists := connectedSlaveInfo["lag"]; !exists {
		// Prior to Redis 3.0, "lag" property does not exist
		lag = -1
	} else {
		lag, err = strconv.ParseFloat(lagStr, 64)
		if err != nil {
			log.Debugf("Can not parse connected slave lag, got: %s", lagStr)
			return
		}
	}

	ok = true
	ip = connectedSlaveInfo["ip"]
	port = connectedSlaveInfo["port"]
	state = connectedSlaveInfo["state"]

	return
}

/*
	valid examples:
		master0:name=user03,status=sdown,address=192.169.2.52:6381,slaves=1,sentinels=5
		master1:name=user02,status=ok,address=192.169.2.54:6380,slaves=1,sentinels=5
*/
func parseSentinelMasterString(master string, masterInfo string) (masterName string, masterStatus string, masterAddr string, masterSlaves float64, masterSentinels float64, ok bool) {
	ok = false
	if matched, _ := regexp.MatchString(`^master\d+`, master); !matched {
		return
	}
	matchedMasterInfo := make(map[string]string)
	for _, kvPart := range strings.Split(masterInfo, ",") {
		x := strings.Split(kvPart, "=")
		if len(x) != 2 {
			log.Errorf("Invalid format for sentinel's master string, got: %s", kvPart)
			continue
		}
		matchedMasterInfo[x[0]] = x[1]
	}

	masterName = matchedMasterInfo["name"]
	masterStatus = matchedMasterInfo["status"]
	masterAddr = matchedMasterInfo["address"]
	masterSlaves, err := strconv.ParseFloat(matchedMasterInfo["slaves"], 64)
	if err != nil {
		log.Debugf("parseSentinelMasterString(): couldn't parse slaves value, got: %s, err: %s", matchedMasterInfo["slaves"], err)
		return
	}
	masterSentinels, err = strconv.ParseFloat(matchedMasterInfo["sentinels"], 64)
	if err != nil {
		log.Debugf("parseSentinelMasterString(): couldn't parse sentinels value, got: %s, err: %s", matchedMasterInfo["sentinels"], err)
		return
	}
	ok = true

	return
}

func (e *Exporter) extractConfigMetrics(ch chan<- prometheus.Metric, config []string) (dbCount int, err error) {
	if len(config)%2 != 0 {
		return 0, fmt.Errorf("invalid config: %#v", config)
	}

	for pos := 0; pos < len(config)/2; pos++ {
		strKey := config[pos*2]
		strVal := config[pos*2+1]

		if strKey == "databases" {
			if dbCount, err = strconv.Atoi(strVal); err != nil {
				return 0, fmt.Errorf("invalid config value for key databases: %#v", strVal)
			}
		}

		// todo: we can add more configs to this map if there's interest
		if !map[string]bool{
			"maxmemory":  true,
			"maxclients": true,
		}[strKey] {
			continue
		}

		if val, err := strconv.ParseFloat(strVal, 64); err == nil {
			e.registerConstMetricGauge(ch, fmt.Sprintf("config_%s", strKey), val)
		}
	}
	return
}

func (e *Exporter) registerConstMetricGauge(ch chan<- prometheus.Metric, metric string, val float64, labels ...string) {
	e.registerConstMetric(ch, metric, val, prometheus.GaugeValue, labels...)
}

func (e *Exporter) registerConstMetric(ch chan<- prometheus.Metric, metric string, val float64, valType prometheus.ValueType, labelValues ...string) {
	descr := e.metricDescriptions[metric]
	if descr == nil {
		descr = newMetricDescr(e.options.Namespace, metric, metric+" metric", labelValues)
	}

	if m, err := prometheus.NewConstMetric(descr, valType, val, labelValues...); err == nil {
		ch <- m
	}
}

func (e *Exporter) handleMetricsCommandStats(ch chan<- prometheus.Metric, fieldKey string, fieldValue string) {
	/*
		Format:
		cmdstat_get:calls=21,usec=175,usec_per_call=8.33
		cmdstat_set:calls=61,usec=3139,usec_per_call=51.46
		cmdstat_setex:calls=75,usec=1260,usec_per_call=16.80
	*/
	splitKey := strings.Split(fieldKey, "_")
	if len(splitKey) != 2 {
		return
	}

	splitValue := strings.Split(fieldValue, ",")
	if len(splitValue) < 3 {
		return
	}

	var calls float64
	var usecTotal float64
	var err error
	if calls, err = extractVal(splitValue[0]); err != nil {
		return
	}
	if usecTotal, err = extractVal(splitValue[1]); err != nil {
		return
	}

	cmd := splitKey[1]
	e.registerConstMetric(ch, "commands_total", calls, prometheus.CounterValue, cmd)
	e.registerConstMetric(ch, "commands_duration_seconds_total", usecTotal/1e6, prometheus.CounterValue, cmd)
}

func (e *Exporter) handleMetricsReplication(ch chan<- prometheus.Metric, masterHost string, masterPort string, fieldKey string, fieldValue string) bool {
	// only slaves have this field
	if fieldKey == "master_link_status" {
		if fieldValue == "up" {
			e.registerConstMetricGauge(ch, "master_link_up", 1, masterHost, masterPort)
		} else {
			e.registerConstMetricGauge(ch, "master_link_up", 0, masterHost, masterPort)
		}
		return true
	}
	switch fieldKey {

	case "master_last_io_seconds_ago", "slave_repl_offset", "master_sync_in_progress":
		val, _ := strconv.Atoi(fieldValue)
		e.registerConstMetricGauge(ch, fieldKey, float64(val), masterHost, masterPort)
		return true
	}

	// not a slave, try extracting master metrics
	if slaveOffset, slaveIP, slavePort, slaveState, slaveLag, ok := parseConnectedSlaveString(fieldKey, fieldValue); ok {
		e.registerConstMetricGauge(ch,
			"connected_slave_offset_bytes",
			slaveOffset,
			slaveIP, slavePort, slaveState,
		)

		if slaveLag > -1 {
			e.registerConstMetricGauge(ch,
				"connected_slave_lag_seconds",
				slaveLag,
				slaveIP, slavePort, slaveState,
			)
		}
		return true
	}

	return false
}

func (e *Exporter) handleMetricsSentinel(ch chan<- prometheus.Metric, fieldKey string, fieldValue string) bool {

	switch fieldKey {

	case "sentinel_masters", "sentinel_tilt", "sentinel_running_scripts", "sentinel_scripts_queue_length", "sentinel_simulate_failure_flags":
		val, _ := strconv.Atoi(fieldValue)
		e.registerConstMetricGauge(ch, fieldKey, float64(val))
		return true
	}

	if masterName, masterStatus, masterAddress, masterSlaves, masterSentinels, ok := parseSentinelMasterString(fieldKey, fieldValue); ok {
		if masterStatus == "ok" {
			e.registerConstMetricGauge(ch, "sentinel_master_status", 1, masterName, masterAddress, masterStatus)
		} else {
			e.registerConstMetricGauge(ch, "sentinel_master_status", 0, masterName, masterAddress, masterStatus)
		}

		e.registerConstMetricGauge(ch, "sentinel_master_slaves", masterSlaves, masterName, masterAddress)
		e.registerConstMetricGauge(ch, "sentinel_master_sentinels", masterSentinels, masterName, masterAddress)
		return true
	}

	return false
}

func (e *Exporter) handleMetricsServer(ch chan<- prometheus.Metric, fieldKey string, fieldValue string) {
	if fieldKey == "uptime_in_seconds" {
		if uptime, err := strconv.ParseFloat(fieldValue, 64); err == nil {
			e.registerConstMetricGauge(ch, "start_time_seconds", float64(time.Now().Unix())-uptime)
		}
	}
}

func (e *Exporter) extractInfoMetrics(ch chan<- prometheus.Metric, info string, dbCount int) {
	instanceInfo := map[string]string{}
	slaveInfo := map[string]string{}
	handledDBs := map[string]bool{}

	fieldClass := ""
	lines := strings.Split(info, "\n")
	masterHost := ""
	masterPort := ""
	for _, line := range lines {
		line = strings.TrimSpace(line)
		log.Debugf("info: %s", line)
		if len(line) > 0 && strings.HasPrefix(line, "# ") {
			fieldClass = line[2:]
			log.Debugf("set fieldClass: %s", fieldClass)
			continue
		}

		if (len(line) < 2) || (!strings.Contains(line, ":")) {
			continue
		}

		split := strings.SplitN(line, ":", 2)
		fieldKey := split[0]
		fieldValue := split[1]

		var (
			instanceInfoFields = map[string]bool{"role": true, "redis_version": true, "redis_build_id": true, "redis_mode": true, "os": true, "maxmemory_policy": true}
			slaveInfoFields    = map[string]bool{"master_host": true, "master_port": true, "slave_read_only": true}
		)

		if fieldKey == "master_host" {
			masterHost = fieldValue
		}

		if fieldKey == "master_port" {
			masterPort = fieldValue
		}

		if _, ok := instanceInfoFields[fieldKey]; ok {
			instanceInfo[fieldKey] = fieldValue
			continue
		}

		if _, ok := slaveInfoFields[fieldKey]; ok {
			slaveInfo[fieldKey] = fieldValue
			continue
		}

		switch fieldClass {

		case "Replication":
			if ok := e.handleMetricsReplication(ch, masterHost, masterPort, fieldKey, fieldValue); ok {
				continue
			}

		case "Server":
			e.handleMetricsServer(ch, fieldKey, fieldValue)

		case "Commandstats":
			e.handleMetricsCommandStats(ch, fieldKey, fieldValue)
			continue

		case "Keyspace":
			if keysTotal, keysEx, avgTTL, ok := parseDBKeyspaceString(fieldKey, fieldValue); ok {
				dbName := fieldKey

				e.registerConstMetricGauge(ch, "db_keys", keysTotal, dbName)
				e.registerConstMetricGauge(ch, "db_keys_expiring", keysEx, dbName)

				if avgTTL > -1 {
					e.registerConstMetricGauge(ch, "db_avg_ttl_seconds", avgTTL, dbName)
				}
				handledDBs[dbName] = true
				continue
			}

		case "Sentinel":
			e.handleMetricsSentinel(ch, fieldKey, fieldValue)
		}

		if !e.includeMetric(fieldKey) {
			continue
		}

		e.parseAndRegisterConstMetric(ch, fieldKey, fieldValue)
	}

	for dbIndex := 0; dbIndex < dbCount; dbIndex++ {
		dbName := "db" + strconv.Itoa(dbIndex)
		if _, exists := handledDBs[dbName]; !exists {
			e.registerConstMetricGauge(ch, "db_keys", 0, dbName)
			e.registerConstMetricGauge(ch, "db_keys_expiring", 0, dbName)
		}
	}

	e.registerConstMetricGauge(ch, "instance_info", 1,
		instanceInfo["role"],
		instanceInfo["redis_version"],
		instanceInfo["redis_build_id"],
		instanceInfo["redis_mode"],
		instanceInfo["os"],
		instanceInfo["maxmemory_policy"])

	if instanceInfo["role"] == "slave" {
		e.registerConstMetricGauge(ch, "slave_info", 1,
			slaveInfo["master_host"],
			slaveInfo["master_port"],
			slaveInfo["slave_read_only"])
	}
}

func (e *Exporter) extractClusterInfoMetrics(ch chan<- prometheus.Metric, info string) {
	lines := strings.Split(info, "\r\n")

	for _, line := range lines {
		log.Debugf("info: %s", line)

		split := strings.Split(line, ":")
		if len(split) != 2 {
			continue
		}
		fieldKey := split[0]
		fieldValue := split[1]

		if !e.includeMetric(fieldKey) {
			continue
		}
		e.parseAndRegisterConstMetric(ch, fieldKey, fieldValue)
	}
}

func (e *Exporter) extractCheckKeyMetrics(ch chan<- prometheus.Metric, c redis.Conn) {
	keys, err := parseKeyArg(e.options.CheckKeys)
	if err != nil {
		log.Errorf("Couldn't parse check-keys: %#v", err)
		return
	}
	log.Debugf("keys: %#v", keys)

	singleKeys, err := parseKeyArg(e.options.CheckSingleKeys)
	if err != nil {
		log.Errorf("Couldn't parse check-single-keys: %#v", err)
		return
	}
	log.Debugf("e.singleKeys: %#v", singleKeys)

	allKeys := append([]dbKeyPair{}, singleKeys...)

	log.Debugf("e.keys: %#v", keys)
	scannedKeys, err := getKeysFromPatterns(c, keys)
	if err != nil {
		log.Errorf("Error expanding key patterns: %#v", err)
	} else {
		allKeys = append(allKeys, scannedKeys...)
	}

	log.Debugf("allKeys: %#v", allKeys)
	for _, k := range allKeys {
		if _, err := doRedisCmd(c, "SELECT", k.db); err != nil {
			log.Debugf("Couldn't select database %#v when getting key info.", k.db)
			continue
		}

		info, err := getKeyInfo(c, k.key)
		if err != nil {
			switch err {
			case errNotFound:
				log.Debugf("Key '%s' not found when trying to get type and size.", k.key)
			default:
				log.Error(err)
			}
			continue
		}
		dbLabel := "db" + k.db
		e.registerConstMetricGauge(ch, "key_size", info.size, dbLabel, k.key)

		// Only record value metric if value is float-y
		if val, err := redis.Float64(doRedisCmd(c, "GET", k.key)); err == nil {
			e.registerConstMetricGauge(ch, "key_value", val, dbLabel, k.key)
		}
	}
}

func (e *Exporter) extractStreamMetrics(ch chan<- prometheus.Metric, c redis.Conn) {
	streams, err := parseKeyArg(e.options.CheckStreams)
	if err != nil {
		log.Errorf("Couldn't parse given stream keys: %s", err)
		return
	}

	singleStreams, err := parseKeyArg(e.options.CheckSingleStreams)
	if err != nil {
		log.Errorf("Couldn't parse check-single-streams: %s", err)
		return
	}
	allStreams := append([]dbKeyPair{}, singleStreams...)

	scannedStreams, err := getKeysFromPatterns(c, streams)
	if err != nil {
		log.Errorf("Error expanding key patterns: %s", err)
	} else {
		allStreams = append(allStreams, scannedStreams...)
	}

	log.Debugf("allStreams: %#v", allStreams)
	for _, k := range allStreams {
		if _, err := doRedisCmd(c, "SELECT", k.db); err != nil {
			log.Debugf("Couldn't select database '%s' when getting stream info", k.db)
			continue
		}
		info, err := getStreamInfo(c, k.key)
		if err != nil {
			log.Errorf("couldn't get info for stream '%s', err: %s", k.key, err)
			continue
		}
		dbLabel := "db" + k.db
		e.registerConstMetricGauge(ch, "stream_length", float64(info.Length), dbLabel, k.key)
		e.registerConstMetricGauge(ch, "stream_radix_tree_keys", float64(info.RadixTreeKeys), dbLabel, k.key)
		e.registerConstMetricGauge(ch, "stream_radix_tree_nodes", float64(info.RadixTreeNodes), dbLabel, k.key)
		e.registerConstMetricGauge(ch, "stream_groups", float64(info.Groups), dbLabel, k.key)
		for _, g := range info.StreamGroupsInfo {
			e.registerConstMetricGauge(ch, "stream_group_consumers", float64(g.Consumers), dbLabel, k.key, g.Name)
			e.registerConstMetricGauge(ch, "stream_group_messages_pending", float64(g.Pending), dbLabel, k.key, g.Name)
			for _, c := range g.StreamGroupConsumersInfo {
				e.registerConstMetricGauge(ch, "stream_group_consumer_messages_pending", float64(c.Pending), dbLabel, k.key, g.Name, c.Name)
				e.registerConstMetricGauge(ch, "stream_group_consumer_idle_seconds", float64(c.Idle)/1e3, dbLabel, k.key, g.Name, c.Name)
			}
		}

	}
}

func (e *Exporter) extractCountKeysMetrics(ch chan<- prometheus.Metric, c redis.Conn) {
	cntKeys, err := parseKeyArg(e.options.CountKeys)
	if err != nil {
		log.Errorf("Couldn't parse given count keys: %s", err)
		return
	}

	for _, k := range cntKeys {
		if _, err := doRedisCmd(c, "SELECT", k.db); err != nil {
			log.Debugf("Couldn't select database '%s' when getting stream info", k.db)
			continue
		}
		cnt, err := scanForKeyCount(c, k.key)
		if err != nil {
			log.Errorf("couldn't get key count for '%s', err: %s", k.key, err)
			continue
		}
		dbLabel := "db" + k.db
		e.registerConstMetricGauge(ch, "keys_count", float64(cnt), dbLabel, k.key)
	}
}

func (e *Exporter) extractLuaScriptMetrics(ch chan<- prometheus.Metric, c redis.Conn) error {
	log.Debug("Evaluating e.options.LuaScript")
	kv, err := redis.StringMap(doRedisCmd(c, "EVAL", e.options.LuaScript, 0, 0))
	if err != nil {
		log.Errorf("LuaScript error: %v", err)
		return err
	}

	if len(kv) == 0 {
		return nil
	}

	for key, stringVal := range kv {
		if val, err := strconv.ParseFloat(stringVal, 64); err == nil {
			e.registerConstMetricGauge(ch, "script_values", val, key)
		}
	}
	return nil
}

func (e *Exporter) extractSlowLogMetrics(ch chan<- prometheus.Metric, c redis.Conn) {
	if reply, err := redis.Int64(doRedisCmd(c, "SLOWLOG", "LEN")); err == nil {
		e.registerConstMetricGauge(ch, "slowlog_length", float64(reply))
	}

	if values, err := redis.Values(doRedisCmd(c, "SLOWLOG", "GET", "1")); err == nil {
		var slowlogLastID int64
		var lastSlowExecutionDurationSeconds float64

		if len(values) > 0 {
			if values, err = redis.Values(values[0], err); err == nil && len(values) > 0 {
				slowlogLastID = values[0].(int64)
				if len(values) > 2 {
					lastSlowExecutionDurationSeconds = float64(values[2].(int64)) / 1e6
				}
			}
		}

		e.registerConstMetricGauge(ch, "slowlog_last_id", float64(slowlogLastID))
		e.registerConstMetricGauge(ch, "last_slow_execution_duration_seconds", lastSlowExecutionDurationSeconds)
	}
}

func (e *Exporter) extractLatencyMetrics(ch chan<- prometheus.Metric, c redis.Conn) {
	if reply, err := redis.Values(doRedisCmd(c, "LATENCY", "LATEST")); err == nil {
		for _, l := range reply {
			if latencyResult, err := redis.Values(l, nil); err == nil {
				var eventName string
				var spikeLast, spikeDuration, max int64
				if _, err := redis.Scan(latencyResult, &eventName, &spikeLast, &spikeDuration, &max); err == nil {
					spikeDurationSeconds := float64(spikeDuration) / 1e3
					e.registerConstMetricGauge(ch, "latency_spike_last", float64(spikeLast), eventName)
					e.registerConstMetricGauge(ch, "latency_spike_duration_seconds", spikeDurationSeconds, eventName)
				}
			}
		}
	}
}

func (e *Exporter) extractTile38Metrics(ch chan<- prometheus.Metric, c redis.Conn) {
	info, err := redis.Strings(doRedisCmd(c, "SERVER"))
	if err != nil {
		log.Errorf("extractTile38Metrics() err: %s", err)
		return
	}

	for i := 0; i < len(info); i += 2 {
		fieldKey := "tile38_" + info[i]
		fieldValue := info[i+1]
		log.Debugf("tile38   key:%s   val:%s", fieldKey, fieldValue)

		if !e.includeMetric(fieldKey) {
			continue
		}

		e.parseAndRegisterConstMetric(ch, fieldKey, fieldValue)
	}
}

func (e *Exporter) extractConnectedClientMetrics(ch chan<- prometheus.Metric, c redis.Conn) {
	reply, err := redis.String(doRedisCmd(c, "CLIENT", "LIST"))
	if err != nil {
		log.Errorf("CLIENT LIST err: %s", err)
		return
	}

	for _, c := range strings.Split(reply, "\n") {
		if lbls, ok := parseClientListString(c); ok {

			// port is the last item, we'll trim it if it's not needed
			if !e.options.ExportClientsInclPort {
				lbls = lbls[:len(lbls)-1]
			}
			e.registerConstMetricGauge(
				ch, "connected_clients_details", 1.0,
				lbls...,
			)
		}
	}
}

func (e *Exporter) parseAndRegisterConstMetric(ch chan<- prometheus.Metric, fieldKey, fieldValue string) {
	orgMetricName := sanitizeMetricName(fieldKey)
	metricName := orgMetricName
	if newName, ok := e.metricMapGauges[metricName]; ok {
		metricName = newName
	} else {
		if newName, ok := e.metricMapCounters[metricName]; ok {
			metricName = newName
		}
	}

	var err error
	var val float64

	switch fieldValue {

	case "ok", "true":
		val = 1

	case "err", "fail", "false":
		val = 0

	default:
		val, err = strconv.ParseFloat(fieldValue, 64)

	}
	if err != nil {
		log.Debugf("couldn't parse %s, err: %s", fieldValue, err)
	}

	t := prometheus.GaugeValue
	if e.metricMapCounters[orgMetricName] != "" {
		t = prometheus.CounterValue
	}

	switch metricName {
	case "latest_fork_usec":
		metricName = "latest_fork_seconds"
		val = val / 1e6
	}

	e.registerConstMetric(ch, metricName, val, t)
}

func doRedisCmd(c redis.Conn, cmd string, args ...interface{}) (interface{}, error) {
	log.Debugf("c.Do() - running command: %s %s", cmd, args)
	res, err := c.Do(cmd, args...)
	if err != nil {
		log.Debugf("c.Do() - err: %s", err)
	}
	log.Debugf("c.Do() - done")
	return res, err
}

var errNotFound = errors.New("key not found")

// getKeyInfo takes a key and returns the type, and the size or length of the value stored at that key.
func getKeyInfo(c redis.Conn, key string) (info keyInfo, err error) {
	if info.keyType, err = redis.String(doRedisCmd(c, "TYPE", key)); err != nil {
		return info, err
	}

	switch info.keyType {
	case "none":
		return info, errNotFound
	case "string":
		if size, err := redis.Int64(doRedisCmd(c, "PFCOUNT", key)); err == nil {
			// hyperloglog
			info.size = float64(size)
		} else if size, err := redis.Int64(doRedisCmd(c, "STRLEN", key)); err == nil {
			info.size = float64(size)
		}
	case "list":
		if size, err := redis.Int64(doRedisCmd(c, "LLEN", key)); err == nil {
			info.size = float64(size)
		}
	case "set":
		if size, err := redis.Int64(doRedisCmd(c, "SCARD", key)); err == nil {
			info.size = float64(size)
		}
	case "zset":
		if size, err := redis.Int64(doRedisCmd(c, "ZCARD", key)); err == nil {
			info.size = float64(size)
		}
	case "hash":
		if size, err := redis.Int64(doRedisCmd(c, "HLEN", key)); err == nil {
			info.size = float64(size)
		}
	case "stream":
		if size, err := redis.Int64(doRedisCmd(c, "XLEN", key)); err == nil {
			info.size = float64(size)
		}
	default:
		err = fmt.Errorf("unknown type: %v for key: %v", info.keyType, key)
	}

	return info, err
}

func getStreamInfo(c redis.Conn, key string) (*streamInfo, error) {
	v, err := redis.Values(doRedisCmd(c, "XINFO", "STREAM", key))
	if err != nil {
		return nil, err
	}
	// Scan slice to struct
	var stream streamInfo
	if err := redis.ScanStruct(v, &stream); err != nil {
		return nil, err
	}

	stream.StreamGroupsInfo, err = scanStreamGroups(c, key)
	if err != nil {
		return nil, err
	}

	log.Debugf("stream: %#v", &stream)
	return &stream, nil
}

func scanStreamGroups(c redis.Conn, stream string) ([]streamGroupsInfo, error) {
	groups, err := redis.Values(doRedisCmd(c, "XINFO", "GROUPS", stream))
	if err != nil {
		return nil, err
	}

	var result []streamGroupsInfo
	for _, g := range groups {
		v, err := redis.Values(g, nil)
		if err != nil {
			log.Errorf("Couldn't convert group values for stream '%s': %s", stream, err)
			continue
		}
		log.Debugf("streamGroupsInfo value: %#v", v)

		var group streamGroupsInfo
		if err := redis.ScanStruct(v, &group); err != nil {
			log.Errorf("Couldn't scan group in stream '%s': %s", stream, err)
			continue
		}

		group.StreamGroupConsumersInfo, err = scanStreamGroupConsumers(c, stream, group.Name)
		if err != nil {
			return nil, err
		}

		result = append(result, group)
	}

	log.Debugf("groups: %v", result)
	return result, nil
}

func scanStreamGroupConsumers(c redis.Conn, stream string, group string) ([]streamGroupConsumersInfo, error) {
	consumers, err := redis.Values(doRedisCmd(c, "XINFO", "CONSUMERS", stream, group))
	if err != nil {
		return nil, err
	}

	var result []streamGroupConsumersInfo
	for _, c := range consumers {

		v, err := redis.Values(c, nil)
		if err != nil {
			log.Errorf("Couldn't convert consumer values for group '%s' in stream '%s': %s", group, stream, err)
			continue
		}
		log.Debugf("streamGroupConsumersInfo value: %#v", v)

		var consumer streamGroupConsumersInfo
		if err := redis.ScanStruct(v, &consumer); err != nil {
			log.Errorf("Couldn't scan consumers for  group '%s' in stream '%s': %s", group, stream, err)
			continue
		}

		result = append(result, consumer)
	}

	log.Debugf("consumers: %v", result)
	return result, nil
}

// scanForKeys returns a list of keys matching `pattern` by using `SCAN`, which is safer for production systems than using `KEYS`.
// This function was adapted from: https://github.com/reisinger/examples-redigo
func scanForKeys(c redis.Conn, pattern string) ([]string, error) {
	iter := 0
	keys := []string{}

	for {
		arr, err := redis.Values(doRedisCmd(c, "SCAN", iter, "MATCH", pattern))
		if err != nil {
			return keys, fmt.Errorf("error retrieving '%s' keys err: %s", pattern, err)
		}
		if len(arr) != 2 {
			return keys, fmt.Errorf("invalid response from SCAN for pattern: %s", pattern)
		}

		k, _ := redis.Strings(arr[1], nil)
		keys = append(keys, k...)

		if iter, _ = redis.Int(arr[0], nil); iter == 0 {
			break
		}
	}

	return keys, nil
}

func scanForKeyCount(c redis.Conn, pattern string) (int, error) {
	iter := 0
	keys := 0

	for {
		arr, err := redis.Values(doRedisCmd(c, "SCAN", iter, "MATCH", pattern))
		if err != nil {
			return keys, fmt.Errorf("error retrieving '%s' keys err: %s", pattern, err)
		}
		if len(arr) != 2 {
			return keys, fmt.Errorf("invalid response from SCAN for pattern: %s", pattern)
		}

		k, _ := redis.Values(arr[1], nil)
		keys += len(k)

		if iter, _ = redis.Int(arr[0], nil); iter == 0 {
			break
		}
	}

	return keys, nil
}

// getKeysFromPatterns does a SCAN for a key if the key contains pattern characters
func getKeysFromPatterns(c redis.Conn, keys []dbKeyPair) (expandedKeys []dbKeyPair, err error) {
	expandedKeys = []dbKeyPair{}
	for _, k := range keys {
		if regexp.MustCompile(`[\?\*\[\]\^]+`).MatchString(k.key) {
			if _, err := doRedisCmd(c, "SELECT", k.db); err != nil {
				return expandedKeys, err
			}
			keyNames, err := scanForKeys(c, k.key)
			if err != nil {
				log.Errorf("error with SCAN for pattern: %#v err: %s", k.key, err)
				continue
			}
			for _, keyName := range keyNames {
				expandedKeys = append(expandedKeys, dbKeyPair{db: k.db, key: keyName})
			}
		} else {
			expandedKeys = append(expandedKeys, k)
		}
	}

	return expandedKeys, err
}

func (e *Exporter) connectToRedis() (redis.Conn, error) {
	options := []redis.DialOption{
		redis.DialConnectTimeout(e.options.ConnectionTimeouts),
		redis.DialReadTimeout(e.options.ConnectionTimeouts),
		redis.DialWriteTimeout(e.options.ConnectionTimeouts),

		redis.DialTLSConfig(&tls.Config{
			InsecureSkipVerify: e.options.SkipTLSVerification,
			Certificates:       e.options.ClientCertificates,
			RootCAs:            e.options.CaCertificates,
		}),
	}

	if e.options.User != "" {
		options = append(options, redis.DialUsername(e.options.User))
	}

	if e.options.Password != "" {
		options = append(options, redis.DialPassword(e.options.Password))
	}

	isCluster := false

	uri := e.redisAddr
	if strings.Contains(uri, "://") {
		url, _ := url.Parse(uri)
		if url.Port() == "" {
			uri = url.Host + ":6379"
		} else {
			uri = url.Host
		}
	} else {
		if frags := strings.Split(uri, ":"); len(frags) != 2 {
			uri = uri + ":6379"
		}
	}

	log.Debugf("Creating cluster object")
	cluster := redisc.Cluster{
		StartupNodes: []string{uri},
		DialOptions:  options,
	}
	log.Debugf("Running refresh on cluster object")
	if err := cluster.Refresh(); err == nil {
		isCluster = true
	}

	if isCluster {
		log.Debugf("Creating redis connection object")
		conn, err := cluster.Dial()
		if err != nil {
			log.Debugf("Dial failed: %v", err)
		}

		c, err := redisc.RetryConn(conn, 10, 100*time.Millisecond)
		if err != nil {
			log.Debugf("RetryConn failed: %v", err)
		}

		return c, err
	}

	uri = e.redisAddr
	if !strings.Contains(uri, "://") {
		uri = "redis://" + uri
	}

<<<<<<< HEAD
=======
	if e.options.PasswordMap[uri] != "" {
		options = append(options, redis.DialPassword(e.options.PasswordMap[uri]))
	}

	log.Debugf("Trying DialURL(): %s", uri)
>>>>>>> 5bbffe05
	c, err := redis.DialURL(uri, options...)
	if err != nil {
		log.Debugf("DialURL() failed, err: %s", err)
		if frags := strings.Split(e.redisAddr, "://"); len(frags) == 2 {
			log.Debugf("Trying: Dial(): %s %s", frags[0], frags[1])
			c, err = redis.Dial(frags[0], frags[1], options...)
		} else {
			log.Debugf("Trying: Dial(): tcp %s", e.redisAddr)
			c, err = redis.Dial("tcp", e.redisAddr, options...)
		}
	}

	return c, err
}

func (e *Exporter) scrapeRedisHost(ch chan<- prometheus.Metric) error {
	defer log.Debugf("scrapeRedisHost() done")

	startTime := time.Now()
	c, err := e.connectToRedis()
	connectTookSeconds := time.Since(startTime).Seconds()
	e.registerConstMetricGauge(ch, "exporter_last_scrape_connect_time_seconds", connectTookSeconds)

	if err != nil {
		log.Errorf("Couldn't connect to redis instance")
		log.Debugf("connectToRedis( %s ) err: %s", e.redisAddr, err)
		return err
	}
	defer c.Close()

	log.Debugf("connected to: %s", e.redisAddr)
	log.Debugf("connecting took %f seconds", connectTookSeconds)

	if e.options.PingOnConnect {
		startTime := time.Now()

		if _, err := doRedisCmd(c, "PING"); err != nil {
			log.Errorf("Couldn't PING server, err: %s", err)
		} else {
			pingTookSeconds := time.Since(startTime).Seconds()
			e.registerConstMetricGauge(ch, "exporter_last_scrape_ping_time_seconds", pingTookSeconds)
			log.Debugf("PING took %f seconds", pingTookSeconds)
		}
	}

	if e.options.SetClientName {
		if _, err := doRedisCmd(c, "CLIENT", "SETNAME", "redis_exporter"); err != nil {
			log.Errorf("Couldn't set client name, err: %s", err)
		}
	}

	dbCount := 0
	if config, err := redis.Strings(doRedisCmd(c, e.options.ConfigCommandName, "GET", "*")); err == nil {
		log.Debugf("Redis CONFIG GET * result: [%#v]", config)
		dbCount, err = e.extractConfigMetrics(ch, config)
		if err != nil {
			log.Errorf("Redis CONFIG err: %s", err)
			return err
		}
	} else {
		log.Debugf("Redis CONFIG err: %s", err)
	}

	infoAll, err := redis.String(doRedisCmd(c, "INFO", "ALL"))
	if err != nil {
		log.Debugf("Redis INFO ALL err: %s", err)
		infoAll, err = redis.String(doRedisCmd(c, "INFO"))
		if err != nil {
			log.Errorf("Redis INFO err: %s", err)
			return err
		}
	}
	log.Debugf("Redis INFO ALL result: [%#v]", infoAll)

	if strings.Contains(infoAll, "cluster_enabled:1") {
		if clusterInfo, err := redis.String(doRedisCmd(c, "CLUSTER", "INFO")); err == nil {
			e.extractClusterInfoMetrics(ch, clusterInfo)

			// in cluster mode Redis only supports one database so no extra DB number padding needed
			dbCount = 1
		} else {
			log.Errorf("Redis CLUSTER INFO err: %s", err)
		}
	} else if dbCount == 0 {
		// in non-cluster mode, if dbCount is zero then "CONFIG" failed to retrieve a valid
		// number of databases and we use the Redis config default which is 16

		dbCount = 16
	}

	log.Debugf("dbCount: %d", dbCount)

	e.extractInfoMetrics(ch, infoAll, dbCount)

	e.extractLatencyMetrics(ch, c)

	e.extractCheckKeyMetrics(ch, c)

	e.extractSlowLogMetrics(ch, c)

	e.extractStreamMetrics(ch, c)

	e.extractCountKeysMetrics(ch, c)

	if strings.Contains(infoAll, "# Sentinel") {
		e.extractSentinelMetrics(ch, c)
	}

	e.extractKeyGroupMetrics(ch, c, dbCount)

	if e.options.LuaScript != nil && len(e.options.LuaScript) > 0 {
		if err := e.extractLuaScriptMetrics(ch, c); err != nil {
			return err
		}
	}

	if e.options.ExportClientList {
		e.extractConnectedClientMetrics(ch, c)
	}

	if e.options.IsTile38 {
		e.extractTile38Metrics(ch, c)
	}

	return nil
}

func (e *Exporter) extractSentinelMetrics(ch chan<- prometheus.Metric, c redis.Conn) {
	masterDetails, err := redis.Values(doRedisCmd(c, "SENTINEL", "MASTERS"))
	if err != nil {
		log.Debugf("Error getting sentinel master details %s:", err)
		return
	}

	log.Debugf("Sentinel master details: %#v", masterDetails)

	for _, masterDetail := range masterDetails {
		masterDetailMap, err := redis.StringMap(masterDetail, nil)
		if err != nil {
			log.Debugf("Error getting masterDetailmap from masterDetail: %s, err: %s", masterDetail, err)
			continue
		}

		masterName, ok := masterDetailMap["name"]
		if !ok {
			continue
		}

		masterIp, ok := masterDetailMap["ip"]
		if !ok {
			continue
		}

		masterPort, ok := masterDetailMap["port"]
		if !ok {
			continue
		}
		masterAddr := masterIp + ":" + masterPort

		sentinelDetails, _ := redis.Values(doRedisCmd(c, "SENTINEL", "SENTINELS", masterName))
		log.Debugf("Sentinel details for master %s: %s", masterName, sentinelDetails)
		e.processSentinelSentinels(ch, sentinelDetails, masterName, masterAddr)

		slaveDetails, _ := redis.Values(doRedisCmd(c, "SENTINEL", "SLAVES", masterName))
		log.Debugf("Slave details for master %s: %s", masterName, slaveDetails)
		e.processSentinelSlaves(ch, slaveDetails, masterName, masterAddr)
	}
}

func (e *Exporter) processSentinelSentinels(ch chan<- prometheus.Metric, sentinelDetails []interface{}, labels ...string) {

	// If we are here then this master is in ok state
	masterOkSentinels := 1

	for _, sentinelDetail := range sentinelDetails {
		sentinelDetailMap, err := redis.StringMap(sentinelDetail, nil)
		if err != nil {
			log.Debugf("Error getting sentinelDetailMap from sentinelDetail: %s, err: %s", sentinelDetail, err)
			continue
		}

		sentinelFlags, ok := sentinelDetailMap["flags"]
		if !ok {
			continue
		}
		if strings.Contains(sentinelFlags, "o_down") {
			continue
		}
		if strings.Contains(sentinelFlags, "s_down") {
			continue
		}
		masterOkSentinels = masterOkSentinels + 1
	}
	e.registerConstMetricGauge(ch, "sentinel_master_ok_sentinels", float64(masterOkSentinels), labels...)
}

func (e *Exporter) processSentinelSlaves(ch chan<- prometheus.Metric, slaveDetails []interface{}, labels ...string) {
	masterOkSlaves := 0
	for _, slaveDetail := range slaveDetails {
		slaveDetailMap, err := redis.StringMap(slaveDetail, nil)
		if err != nil {
			log.Debugf("Error getting slavedetailMap from slaveDetail: %s, err: %s", slaveDetail, err)
			continue
		}

		slaveFlags, ok := slaveDetailMap["flags"]
		if !ok {
			continue
		}
		if strings.Contains(slaveFlags, "o_down") {
			continue
		}
		if strings.Contains(slaveFlags, "s_down") {
			continue
		}
		masterOkSlaves = masterOkSlaves + 1
	}
	e.registerConstMetricGauge(ch, "sentinel_master_ok_slaves", float64(masterOkSlaves), labels...)
}<|MERGE_RESOLUTION|>--- conflicted
+++ resolved
@@ -1606,14 +1606,11 @@
 		uri = "redis://" + uri
 	}
 
-<<<<<<< HEAD
-=======
 	if e.options.PasswordMap[uri] != "" {
 		options = append(options, redis.DialPassword(e.options.PasswordMap[uri]))
 	}
 
 	log.Debugf("Trying DialURL(): %s", uri)
->>>>>>> 5bbffe05
 	c, err := redis.DialURL(uri, options...)
 	if err != nil {
 		log.Debugf("DialURL() failed, err: %s", err)
