--- conflicted
+++ resolved
@@ -48,7 +48,6 @@
 }
 
 type Options struct {
-<<<<<<< HEAD
 	User                           string
 	Password                       string
 	Namespace                      string
@@ -80,6 +79,7 @@
 	ExportClientList               bool
 	ExportClientsInclPort          bool
 	InclAofFileSize                bool
+	SlowlogHistoryEnabled          bool
 	OverrideAofFilePath            string
 	ConnectionTimeouts             time.Duration
 	MetricsPath                    string
@@ -92,43 +92,6 @@
 	BasicAuthPassword              string
 	SkipCheckKeysForRoleMaster     bool
 	InclMetricsForEmptyDatabases   bool
-=======
-	User                      string
-	Password                  string
-	Namespace                 string
-	PasswordMap               map[string]string
-	ConfigCommandName         string
-	CheckKeys                 string
-	CheckSingleKeys           string
-	CheckStreams              string
-	CheckSingleStreams        string
-	CheckKeysBatchSize        int64
-	CheckKeyGroups            string
-	MaxDistinctKeyGroups      int64
-	CountKeys                 string
-	LuaScript                 map[string][]byte
-	ClientCertFile            string
-	ClientKeyFile             string
-	CaCertFile                string
-	InclConfigMetrics         bool
-	DisableExportingKeyValues bool
-	RedactConfigMetrics       bool
-	InclSystemMetrics         bool
-	SkipTLSVerification       bool
-  SlowlogHistoryEnabled bool
-	SetClientName             bool
-	IsTile38                  bool
-	IsCluster                 bool
-	ExportClientList          bool
-	ExportClientsInclPort     bool
-	ConnectionTimeouts        time.Duration
-	MetricsPath               string
-	RedisMetricsOnly          bool
-	PingOnConnect             bool
-	RedisPwdFile              string
-	Registry                  *prometheus.Registry
-	BuildInfo                 BuildInfo
->>>>>>> 7df68597
 }
 
 // NewRedisExporter returns a new exporter of Redis metrics.
@@ -458,7 +421,6 @@
 		txt  string
 		lbls []string
 	}{
-<<<<<<< HEAD
 		"commands_duration_seconds_total":                    {txt: `Total amount of time in seconds spent per command`, lbls: []string{"cmd"}},
 		"commands_failed_calls_total":                        {txt: `Total number of errors prior command execution per command`, lbls: []string{"cmd"}},
 		"commands_rejected_calls_total":                      {txt: `Total number of errors within command execution per command`, lbls: []string{"cmd"}},
@@ -533,69 +495,9 @@
 		"up":                                                 {txt: "Information about the Redis instance"},
 		"module_info":                                        {txt: "Information about loaded Redis module", lbls: []string{"name", "ver", "api", "filters", "usedby", "using"}},
 		"aof_file_size_bytes":                                {txt: "AOF file size in bytes", lbls: []string{"filename"}},
-=======
-		"commands_duration_seconds_total":              {txt: `Total amount of time in seconds spent per command`, lbls: []string{"cmd"}},
-		"commands_failed_calls_total":                  {txt: `Total number of errors prior command execution per command`, lbls: []string{"cmd"}},
-		"commands_rejected_calls_total":                {txt: `Total number of errors within command execution per command`, lbls: []string{"cmd"}},
-		"commands_total":                               {txt: `Total number of calls per command`, lbls: []string{"cmd"}},
-		"commands_latencies_usec":                      {txt: `A histogram of latencies per command`, lbls: []string{"cmd"}},
-		"latency_percentiles_usec":                     {txt: `A summary of latency percentile distribution per command`, lbls: []string{"cmd"}},
-		"config_key_value":                             {txt: `Config key and value`, lbls: []string{"key", "value"}},
-		"config_value":                                 {txt: `Config key and value as metric`, lbls: []string{"key"}},
-		"connected_slave_lag_seconds":                  {txt: "Lag of connected slave", lbls: []string{"slave_ip", "slave_port", "slave_state"}},
-		"connected_slave_offset_bytes":                 {txt: "Offset of connected slave", lbls: []string{"slave_ip", "slave_port", "slave_state"}},
-		"db_avg_ttl_seconds":                           {txt: "Avg TTL in seconds", lbls: []string{"db"}},
-		"db_keys":                                      {txt: "Total number of keys by DB", lbls: []string{"db"}},
-		"db_keys_expiring":                             {txt: "Total number of expiring keys by DB", lbls: []string{"db"}},
-		"db_keys_cached":                               {txt: "Total number of cached keys by DB", lbls: []string{"db"}},
-		"errors_total":                                 {txt: `Total number of errors per error type`, lbls: []string{"err"}},
-		"exporter_last_scrape_error":                   {txt: "The last scrape error status.", lbls: []string{"err"}},
-		"instance_info":                                {txt: "Information about the Redis instance", lbls: []string{"role", "redis_version", "redis_build_id", "redis_mode", "os", "maxmemory_policy", "tcp_port", "run_id", "process_id"}},
-		"key_group_count":                              {txt: `Count of keys in key group`, lbls: []string{"db", "key_group"}},
-		"key_group_memory_usage_bytes":                 {txt: `Total memory usage of key group in bytes`, lbls: []string{"db", "key_group"}},
-		"key_size":                                     {txt: `The length or size of "key"`, lbls: []string{"db", "key"}},
-		"key_value":                                    {txt: `The value of "key"`, lbls: []string{"db", "key"}},
-		"key_value_as_string":                          {txt: `The value of "key" as a string`, lbls: []string{"db", "key", "val"}},
-		"keys_count":                                   {txt: `Count of keys`, lbls: []string{"db", "key"}},
-		"last_key_groups_scrape_duration_milliseconds": {txt: `Duration of the last key group metrics scrape in milliseconds`},
-		"last_slow_execution_duration_seconds":         {txt: `The amount of time needed for last slow execution, in seconds`},
-		"latency_spike_duration_seconds":               {txt: `Length of the last latency spike in seconds`, lbls: []string{"event_name"}},
-		"latency_spike_last":                           {txt: `When the latency spike last occurred`, lbls: []string{"event_name"}},
-		"master_last_io_seconds_ago":                   {txt: "Master last io seconds ago", lbls: []string{"master_host", "master_port"}},
-		"master_link_up":                               {txt: "Master link status on Redis slave", lbls: []string{"master_host", "master_port"}},
-		"master_sync_in_progress":                      {txt: "Master sync in progress", lbls: []string{"master_host", "master_port"}},
-		"number_of_distinct_key_groups":                {txt: `Number of distinct key groups`, lbls: []string{"db"}},
-		"script_result":                                {txt: "Result of the collect script evaluation", lbls: []string{"filename"}},
-		"script_values":                                {txt: "Values returned by the collect script", lbls: []string{"key", "filename"}},
-		"sentinel_master_ok_sentinels":                 {txt: "The number of okay sentinels monitoring this master", lbls: []string{"master_name", "master_address"}},
-		"sentinel_master_ok_slaves":                    {txt: "The number of okay slaves of the master", lbls: []string{"master_name", "master_address"}},
-		"sentinel_master_sentinels":                    {txt: "The number of sentinels monitoring this master", lbls: []string{"master_name", "master_address"}},
-		"sentinel_master_slaves":                       {txt: "The number of slaves of the master", lbls: []string{"master_name", "master_address"}},
-		"sentinel_master_status":                       {txt: "Master status on Sentinel", lbls: []string{"master_name", "master_address", "master_status"}},
-		"sentinel_master_ckquorum_status":              {txt: "Master ckquorum status", lbls: []string{"master_name", "message"}},
-		"sentinel_masters":                             {txt: "The number of masters this sentinel is watching"},
-		"sentinel_running_scripts":                     {txt: "Number of scripts in execution right now"},
-		"sentinel_scripts_queue_length":                {txt: "Queue of user scripts to execute"},
-		"sentinel_simulate_failure_flags":              {txt: "Failures simulations"},
-		"sentinel_tilt":                                {txt: "Sentinel is in TILT mode"},
-		"slave_info":                                   {txt: "Information about the Redis slave", lbls: []string{"master_host", "master_port", "read_only"}},
-		"slave_repl_offset":                            {txt: "Slave replication offset", lbls: []string{"master_host", "master_port"}},
-		"slowlog_history_last_ten":                     {txt: "last 10 slowlog commands", lbls: []string{"command_executed_timestamp", "command"}},
-		"slowlog_last_id":                              {txt: `Last id of slowlog`},
-		"slowlog_length":                               {txt: `Total slowlog`},
-		"start_time_seconds":                           {txt: "Start time of the Redis instance since unix epoch in seconds."},
-		"stream_group_consumer_idle_seconds":           {txt: `Consumer idle time in seconds`, lbls: []string{"db", "stream", "group", "consumer"}},
-		"stream_group_consumer_messages_pending":       {txt: `Pending number of messages for this specific consumer`, lbls: []string{"db", "stream", "group", "consumer"}},
-		"stream_group_consumers":                       {txt: `Consumers count of stream group`, lbls: []string{"db", "stream", "group"}},
-		"stream_group_last_delivered_id":               {txt: `The epoch timestamp (ms) of the last delivered message`, lbls: []string{"db", "stream", "group"}},
-		"stream_group_messages_pending":                {txt: `Pending number of messages in that stream group`, lbls: []string{"db", "stream", "group"}},
-		"stream_groups":                                {txt: `Groups count of stream`, lbls: []string{"db", "stream"}},
-		"stream_last_generated_id":                     {txt: `The epoch timestamp (ms) of the latest message on the stream`, lbls: []string{"db", "stream"}},
-		"stream_length":                                {txt: `The number of elements of the stream`, lbls: []string{"db", "stream"}},
-		"stream_radix_tree_keys":                       {txt: `Radix tree keys count"`, lbls: []string{"db", "stream"}},
-		"stream_radix_tree_nodes":                      {txt: `Radix tree nodes count`, lbls: []string{"db", "stream"}},
-		"up":                                           {txt: "Information about the Redis instance"},
->>>>>>> 7df68597
+		"slowlog_history_last_ten":                           {txt: "last 10 slowlog commands", lbls: []string{"command_executed_timestamp", "command"}},
+		"slowlog_last_id":                                    {txt: `Last id of slowlog`},
+		"slowlog_length":                                     {txt: `Total slowlog`},
 	} {
 		e.metricDescriptions[k] = newMetricDescr(opts.Namespace, k, desc.txt, desc.lbls)
 	}
@@ -858,8 +760,6 @@
 
 	e.extractSlowLogMetrics(ch, c)
 
-<<<<<<< HEAD
-=======
 	if e.options.SlowlogHistoryEnabled {
 		e.extractSlowLogDetailsMetrics(ch, c)
 	}
@@ -868,7 +768,6 @@
 
 	e.extractCountKeysMetrics(ch, c)
 
->>>>>>> 7df68597
 	e.extractKeyGroupMetrics(ch, c, dbCount)
 
 	if strings.Contains(infoAll, "# Sentinel") {
