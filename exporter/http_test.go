package exporter

import (
	"encoding/json"
	"fmt"
	"io"
	"math/rand"
	"net"
	"net/http"
	"net/http/httptest"
	"net/url"
	"os"
	"strings"
	"sync"
	"testing"

	log "github.com/sirupsen/logrus"
)

func TestHTTPScrapeMetricsEndpoints(t *testing.T) {
	if os.Getenv("TEST_REDIS_URI") == "" || os.Getenv("TEST_PWD_REDIS_URI") == "" {
		t.Skipf("Skipping TestHTTPScrapeMetricsEndpoints, missing env vars")
	}

	setupTestKeys(t, os.Getenv("TEST_REDIS_URI"))
	defer deleteTestKeys(t, os.Getenv("TEST_REDIS_URI"))
	setupTestKeys(t, os.Getenv("TEST_PWD_REDIS_URI"))
	defer deleteTestKeys(t, os.Getenv("TEST_PWD_REDIS_URI"))

	csk := dbNumStrFull + "=" + url.QueryEscape(testKeys[0]) // check-single-keys
	css := dbNumStrFull + "=" + TestKeyNameStream            // check-single-streams
	cntk := dbNumStrFull + "=" + testKeys[0] + "*"           // count-keys

	u, err := url.Parse(os.Getenv("TEST_REDIS_URI"))
	if err != nil {
		t.Fatalf("url.Parse() err: %s", err)
	}

	testRedisIPAddress := ""
	testRedisHostname := u.Hostname()

	if testRedisHostname == "localhost" {
		testRedisIPAddress = "127.0.0.1"
	} else {
		ips, err := net.LookupIP(testRedisHostname)
		if err != nil {
			t.Fatalf("Could not get IP address: %s", err)
		}
		if len(ips) == 0 {
			t.Fatal("No IP addresses found")
		}
		testRedisIPAddress = ips[0].String()
	}

	testRedisIPAddress = fmt.Sprintf("%s:%s", testRedisIPAddress, u.Port())
	testRedisHostname = fmt.Sprintf("%s:%s", testRedisHostname, u.Port())

	t.Logf("testRedisIPAddress: %s", testRedisIPAddress)
	t.Logf("testRedisHostname: %s", testRedisHostname)

	for _, tst := range []struct {
		name     string
		addr     string
		ck       string
		csk      string
		cs       string
		scrapeCs string
		css      string
		cntk     string
		pwd      string
		scrape   bool
		target   string

		wantStatusCode int
	}{
		{name: "ip-addr", addr: testRedisIPAddress, csk: csk, css: css, cntk: cntk},
		{name: "hostname", addr: testRedisHostname, csk: csk, css: css, cntk: cntk},

		{name: "check-keys", addr: os.Getenv("TEST_REDIS_URI"), ck: csk, cs: css, cntk: cntk},
		{name: "check-single-keys", addr: os.Getenv("TEST_REDIS_URI"), csk: csk, css: css, cntk: cntk},

		{name: "addr-no-prefix", addr: strings.TrimPrefix(os.Getenv("TEST_REDIS_URI"), "redis://"), csk: csk, css: css, cntk: cntk},

		{name: "scrape-target-no-prefix", pwd: "", scrape: true, target: strings.TrimPrefix(os.Getenv("TEST_REDIS_URI"), "redis://"), ck: csk, cs: css, cntk: cntk},
		{name: "scrape-broken-target", wantStatusCode: http.StatusBadRequest, scrape: true, target: "://nope"},
		{name: "scrape-broken-target2", wantStatusCode: http.StatusBadRequest, scrape: true, target: os.Getenv("TEST_REDIS_URI") + "-", csk: csk, css: css, cntk: cntk},
		{name: "scrape-broken-cs", wantStatusCode: http.StatusBadRequest, scrape: true, target: os.Getenv("TEST_REDIS_URI"), scrapeCs: "1=2=3=4"},

		{name: "scrape-ck", pwd: "", scrape: true, target: os.Getenv("TEST_REDIS_URI"), ck: csk, scrapeCs: css, cntk: cntk},
		{name: "scrape-csk", pwd: "", scrape: true, target: os.Getenv("TEST_REDIS_URI"), csk: csk, css: css, cntk: cntk},

		{name: "scrape-pwd-ck", pwd: "redis-password", scrape: true, target: os.Getenv("TEST_PWD_REDIS_URI"), ck: csk, scrapeCs: css, cntk: cntk},
		{name: "scrape-pwd-csk", pwd: "redis-password", scrape: true, target: os.Getenv("TEST_PWD_REDIS_URI"), csk: csk, scrapeCs: css, cntk: cntk},

		{name: "error-scrape-no-target", wantStatusCode: http.StatusBadRequest, scrape: true, target: ""},
	} {
		t.Run(tst.name, func(t *testing.T) {
			options := Options{
				Namespace: "test",
				Password:  tst.pwd,
				LuaScript: map[string][]byte{
					"test.lua": []byte(`return {"a", "11", "b", "12", "c", "13"}`),
				},
			}

			options.CheckSingleKeys = tst.csk
			options.CheckKeys = tst.ck
			options.CheckSingleStreams = tst.css
			options.CheckStreams = tst.cs
			options.CountKeys = tst.cntk
			options.CheckKeysBatchSize = 1000

			e, _ := NewRedisExporter(tst.addr, options)
			ts := httptest.NewServer(e)

			u := ts.URL
			if tst.scrape {
				u += "/scrape"
				v := url.Values{}
				v.Add("target", tst.target)
				v.Add("check-single-keys", tst.csk)
				v.Add("check-keys", tst.ck)
				v.Add("check-streams", tst.scrapeCs)
				v.Add("check-single-streams", tst.css)
				v.Add("count-keys", tst.cntk)

				up, _ := url.Parse(u)
				up.RawQuery = v.Encode()
				u = up.String()
			} else {
				u += "/metrics"
			}

			wantStatusCode := http.StatusOK
			if tst.wantStatusCode != 0 {
				wantStatusCode = tst.wantStatusCode
			}

			gotStatusCode, body := downloadURLWithStatusCode(t, u)

			if gotStatusCode != wantStatusCode {
				t.Fatalf("got status code: %d   wanted: %d", gotStatusCode, wantStatusCode)
				return
			}

			// we can stop here if we expected a non-200 response
			if wantStatusCode != http.StatusOK {
				return
			}

			wants := []string{
				// metrics
				`test_connected_clients`,
				`test_commands_processed_total`,
				`test_instance_info`,

				"db_keys",
				"db_avg_ttl_seconds",
				"cpu_sys_seconds_total",
				"loading_dump_file", // testing renames
				"config_maxmemory",  // testing config extraction
				"config_maxclients", // testing config extraction
				"slowlog_length",
				"slowlog_last_id",
				"start_time_seconds",
				"uptime_in_seconds",

				// labels and label values
				`redis_mode`,
				`cmd="config`,
				"maxmemory_policy",

				`test_script_value`, // lua script

				`test_key_size{db="db11",key="` + testKeys[0] + `"} 7`,
				`test_key_value{db="db11",key="` + testKeys[0] + `"} 1234.56`,

				`test_keys_count{db="db11",key="` + testKeys[0] + `*"} 1`,

				`test_db_keys{db="db11"} `,
				`test_db_keys_expiring{db="db11"} `,
				// streams
				`stream_length`,
				`stream_groups`,
				`stream_radix_tree_keys`,
				`stream_radix_tree_nodes`,
				`stream_group_consumers`,
				`stream_group_messages_pending`,
				`stream_group_consumer_messages_pending`,
				`stream_group_consumer_idle_seconds`,
				`test_up 1`,
			}

			for _, want := range wants {
				if !strings.Contains(body, want) {
					t.Errorf("url: %s    want metrics to include %q, have:\n%s", u, want, body)
					break
				}
			}
			ts.Close()
		})
	}
}

func TestSimultaneousMetricsHttpRequests(t *testing.T) {
	if os.Getenv("TEST_REDIS_URI") == "" ||
		os.Getenv("TEST_REDIS_2_8_URI") == "" ||
		os.Getenv("TEST_KEYDB01_URI") == "" ||
		os.Getenv("TEST_KEYDB02_URI") == "" ||
		os.Getenv("TEST_REDIS5_URI") == "" ||
		os.Getenv("TEST_REDIS6_URI") == "" ||
		os.Getenv("TEST_REDIS_CLUSTER_MASTER_URI") == "" ||
		os.Getenv("TEST_REDIS_CLUSTER_SLAVE_URI") == "" ||
		os.Getenv("TEST_TILE38_URI") == "" ||
		os.Getenv("TEST_VALKEY8_BUNDLE_URI") == "" {
		t.Skipf("Skipping TestSimultaneousMetricsHttpRequests, missing env vars")
	}

	setupTestKeys(t, os.Getenv("TEST_REDIS_URI"))
	defer deleteTestKeys(t, os.Getenv("TEST_REDIS_URI"))

	e, _ := NewRedisExporter("", Options{Namespace: "test", InclSystemMetrics: false})
	ts := httptest.NewServer(e)
	defer ts.Close()

	uris := []string{
		os.Getenv("TEST_REDIS_URI"),
		os.Getenv("TEST_REDIS_2_8_URI"),

		os.Getenv("TEST_REDIS7_URI"),

		os.Getenv("TEST_VALKEY7_URI"),
		os.Getenv("TEST_VALKEY8_URI"),

		os.Getenv("TEST_KEYDB01_URI"),
		os.Getenv("TEST_KEYDB02_URI"),

		os.Getenv("TEST_REDIS5_URI"),
		os.Getenv("TEST_REDIS6_URI"),
		os.Getenv("TEST_VALKEY8_BUNDLE_URI"),

		// tile38 & Cluster need to be last in this list, so we can identify them when selected, down in line 229
		os.Getenv("TEST_REDIS_CLUSTER_MASTER_URI"),
		os.Getenv("TEST_REDIS_CLUSTER_SLAVE_URI"),
		os.Getenv("TEST_TILE38_URI"),
	}

	t.Logf("uris: %#v", uris)

	goroutines := 20
	var wg sync.WaitGroup
	wg.Add(goroutines)
	for ; goroutines > 0; goroutines-- {
		go func() {
			requests := 100
			for ; requests > 0; requests-- {
				v := url.Values{}

				uriIdx := rand.Intn(len(uris))
				target := uris[uriIdx]
				v.Add("target", target)

				// not appending this param for Tile38 and cluster (the last two in the list)
				// Tile38 & cluster don't support the SELECT command, so this test will fail and spam the logs
				if uriIdx < len(uris)-3 {
					v.Add("check-single-keys", dbNumStrFull+"="+url.QueryEscape(testKeys[0]))
				}
				up, _ := url.Parse(ts.URL + "/scrape")
				up.RawQuery = v.Encode()
				fullURL := up.String()

				body := downloadURL(t, fullURL)
				wants := []string{
					`test_connected_clients`,
					`test_commands_processed_total`,
					`test_instance_info`,
					`test_up 1`,
				}
				for _, want := range wants {
					if !strings.Contains(body, want) {
						t.Errorf("fullURL: %s    - want metrics to include %q, have:\n%s", fullURL, want, body)
						break
					}
				}
			}
			wg.Done()
		}()
	}
	wg.Wait()
}

func TestHttpHandlers(t *testing.T) {
	if os.Getenv("TEST_PWD_REDIS_URI") == "" {
		t.Skipf("TEST_PWD_REDIS_URI not set - skipping")
	}

	e, _ := NewRedisExporter(os.Getenv("TEST_PWD_REDIS_URI"), Options{Namespace: "test"})
	ts := httptest.NewServer(e)
	defer ts.Close()

	for _, tst := range []struct {
		path string
		want string
	}{
		{
			path: "/",
			want: `<head><title>Redis Exporter `,
		},
		{
			path: "/health",
			want: `ok`,
		},
	} {
		t.Run(fmt.Sprintf("path: %s", tst.path), func(t *testing.T) {
			body := downloadURL(t, ts.URL+tst.path)
			if !strings.Contains(body, tst.want) {
				t.Fatalf(`error, expected string "%s" in body, got body: \n\n%s`, tst.want, body)
			}
		})
	}
}

func TestHttpDiscoverClusterNodesHandlers(t *testing.T) {
	clusterAddr := os.Getenv("TEST_REDIS_CLUSTER_MASTER_URI")
	nonClusterAddr := os.Getenv("TEST_REDIS_URI")
	if clusterAddr == "" || nonClusterAddr == "" {
		t.Skipf("TEST_REDIS_CLUSTER_MASTER_URI or TEST_REDIS_URI not set - skipping")
	}

	tests := []struct {
		addr      string
		want      string
		isCluster bool
	}{
		{
			addr:      clusterAddr,
			want:      "redis://127.0.0.1:7000",
			isCluster: true,
		},
		{
			addr:      clusterAddr,
			want:      "redis://127.0.0.1:7001",
			isCluster: true,
		},
		{
			addr:      clusterAddr,
			want:      "redis://127.0.0.1:7002",
			isCluster: true,
		},
		{
			addr:      clusterAddr,
			want:      "The discovery endpoint is only available on a redis cluster",
			isCluster: false,
		},
		{
			addr:      nonClusterAddr,
			want:      "The discovery endpoint is only available on a redis cluster",
			isCluster: false,
		},
		{
			addr:      nonClusterAddr,
			want:      "ouldn't connect to redis cluster: cluster refresh failed",
			isCluster: true,
		},
		{
			addr:      "doesnt-exist:9876",
			want:      "The discovery endpoint is only available on a redis cluster",
			isCluster: false,
		},
		{
			addr:      "doesnt-exist:9876",
			want:      "Couldn't connect to redis cluster: cluster refresh failed: redisc: all nodes failed",
			isCluster: true,
		},
	}

	for _, tst := range tests {
		t.Run(fmt.Sprintf("addr: %s, isCluster: %v", tst.addr, tst.isCluster), func(t *testing.T) {
			e, _ := NewRedisExporter(tst.addr, Options{
				Namespace: "test",
				IsCluster: tst.isCluster,
			})
			ts := httptest.NewServer(e)
			defer ts.Close()

			body := downloadURL(t, ts.URL+"/discover-cluster-nodes")
			if !strings.Contains(body, tst.want) {
				t.Fatalf(`error, expected string "%s" in body, got body: \n\n%s`, tst.want, body)
			}
		})
	}
}

func TestReloadHandlers(t *testing.T) {
	if os.Getenv("TEST_PWD_REDIS_URI") == "" {
		t.Skipf("TEST_PWD_REDIS_URI not set - skipping")
	}

	eWithPwdfile, _ := NewRedisExporter(os.Getenv("TEST_PWD_REDIS_URI"), Options{Namespace: "test", RedisPwdFile: "../contrib/sample-pwd-file.json"})
	ts := httptest.NewServer(eWithPwdfile)
	defer ts.Close()

	for _, tst := range []struct {
		e    *Exporter
		path string
		want string
	}{
		{
			path: "/-/reload",
			want: `ok`,
		},
	} {
		t.Run(fmt.Sprintf("path: %s", tst.path), func(t *testing.T) {
			body := downloadURL(t, ts.URL+tst.path)
			if !strings.Contains(body, tst.want) {
				t.Fatalf(`error, expected string "%s" in body, got body: \n\n%s`, tst.want, body)
			}
		})
	}

	eWithnoPwdfile, _ := NewRedisExporter(os.Getenv("TEST_PWD_REDIS_URI"), Options{Namespace: "test"})
	ts2 := httptest.NewServer(eWithnoPwdfile)
	defer ts2.Close()

	for _, tst := range []struct {
		e    *Exporter
		path string
		want string
	}{
		{
			path: "/-/reload",
			want: `There is no pwd file specified`,
		},
	} {
		t.Run(fmt.Sprintf("path: %s", tst.path), func(t *testing.T) {
			body := downloadURL(t, ts2.URL+tst.path)
			if !strings.Contains(body, tst.want) {
				t.Fatalf(`error, expected string "%s" in body, got body: \n\n%s`, tst.want, body)
			}
		})
	}

	eWithMalformedPwdfile, _ := NewRedisExporter(os.Getenv("TEST_PWD_REDIS_URI"), Options{Namespace: "test", RedisPwdFile: "../contrib/sample-pwd-file.json-malformed"})
	ts3 := httptest.NewServer(eWithMalformedPwdfile)
	defer ts3.Close()

	for _, tst := range []struct {
		e    *Exporter
		path string
		want string
	}{
		{
			path: "/-/reload",
			want: `failed to reload passwords file: unexpected end of JSON input`,
		},
	} {
		t.Run(fmt.Sprintf("path: %s", tst.path), func(t *testing.T) {
			body := downloadURL(t, ts3.URL+tst.path)
			if !strings.Contains(body, tst.want) {
				t.Fatalf(`error, expected string "%s" in body, got body: \n\n%s`, tst.want, body)
			}
		})
	}
}

func TestIsBasicAuthConfigured(t *testing.T) {
	tests := []struct {
		name     string
		username string
		password string
		want     bool
	}{
		{
			name:     "no credentials configured",
			username: "",
			password: "",
			want:     false,
		},
		{
			name:     "only username configured",
			username: "user",
			password: "",
			want:     false,
		},
		{
			name:     "only password configured",
			username: "",
			password: "pass",
			want:     false,
		},
		{
			name:     "both credentials configured",
			username: "user",
			password: "pass",
			want:     true,
		},
	}

	for _, tt := range tests {
		t.Run(tt.name, func(t *testing.T) {
			e, _ := NewRedisExporter("", Options{
				BasicAuthUsername: tt.username,
				BasicAuthPassword: tt.password,
			})

			if got := e.isBasicAuthConfigured(); got != tt.want {
				t.Errorf("isBasicAuthConfigured() = %v, want %v", got, tt.want)
			}
		})
	}
}

func TestVerifyBasicAuth(t *testing.T) {
	tests := []struct {
		name           string
		configUser     string
		configPass     string
		configHashPass string
		providedUser   string
		providedPass   string
		authHeaderSet  bool
		wantErr        bool
		wantErrString  string
	}{
		{
			name:          "no auth configured - no credentials provided",
			configUser:    "",
			configPass:    "",
			providedUser:  "",
			providedPass:  "",
			authHeaderSet: false,
			wantErr:       false,
		},
		{
			name:          "auth configured - no auth header",
			configUser:    "user",
			configPass:    "pass",
			providedUser:  "",
			providedPass:  "",
			authHeaderSet: false,
			wantErr:       true,
			wantErrString: "Unauthorized",
		},
		{
			name:          "auth configured - correct credentials",
			configUser:    "user",
			configPass:    "pass",
			providedUser:  "user",
			providedPass:  "pass",
			authHeaderSet: true,
			wantErr:       false,
		},
		{
			name:          "auth configured - wrong username",
			configUser:    "user",
			configPass:    "pass",
			providedUser:  "wronguser",
			providedPass:  "pass",
			authHeaderSet: true,
			wantErr:       true,
			wantErrString: "Unauthorized",
		},
		{
			name:          "auth configured - wrong password",
			configUser:    "user",
			configPass:    "pass",
			providedUser:  "user",
			providedPass:  "wrongpass",
			authHeaderSet: true,
			wantErr:       true,
			wantErrString: "Unauthorized",
		},
		{
			name:           "auth configured with hash password - correct credentials",
			configUser:     "user",
			configHashPass: "$2b$12$slCbgjdTTCEZKRvp7fEd3exTXLqvq43kr3bZ6cGUfVLGJTC18SNJO",
			providedUser:   "user",
			providedPass:   "pass",
			authHeaderSet:  true,
			wantErr:        false,
		},
		{
			name:           "auth configured with hash password - wrong username",
			configUser:     "user",
			configHashPass: "$2b$12$slCbgjdTTCEZKRvp7fEd3exTXLqvq43kr3bZ6cGUfVLGJTC18SNJO",
			providedUser:   "wronguser",
			providedPass:   "pass",
			authHeaderSet:  true,
			wantErr:        true,
			wantErrString:  "Unauthorized",
		},
		{
			name:           "auth configured with hash password - wrong password",
			configUser:     "user",
			configHashPass: "$2b$12$slCbgjdTTCEZKRvp7fEd3exTXLqvq43kr3bZ6cGUfVLGJTC18SNJO",
			providedUser:   "user",
			providedPass:   "wrongpass",
			authHeaderSet:  true,
			wantErr:        true,
			wantErrString:  "Unauthorized",
		},
	}

	for _, tt := range tests {
		t.Run(tt.name, func(t *testing.T) {
			e, _ := NewRedisExporter("", Options{
				BasicAuthUsername:     tt.configUser,
				BasicAuthPassword:     tt.configPass,
				BasicAuthHashPassword: tt.configHashPass,
			})

			err := e.verifyBasicAuth(tt.providedUser, tt.providedPass, tt.authHeaderSet)

			if (err != nil) != tt.wantErr {
				t.Errorf("verifyBasicAuth() error = %v, wantErr %v", err, tt.wantErr)
				return
			}

			if err != nil && err.Error() != tt.wantErrString {
				t.Errorf("verifyBasicAuth() error = %v, wantErrString %v", err, tt.wantErrString)
			}
		})
	}
}

func TestBasicAuth(t *testing.T) {
	if os.Getenv("TEST_REDIS_URI") == "" {
		t.Skipf("TEST_REDIS_URI not set - skipping")
	}

	tests := []struct {
		name               string
		username           string
		password           string
		configUsername     string
		configPassword     string
		configHashPassword string
		wantStatusCode     int
	}{
		{
			name:           "No auth configured - no credentials provided",
			username:       "",
			password:       "",
			configUsername: "",
			configPassword: "",
			wantStatusCode: http.StatusOK,
		},
		{
			name:           "Auth configured - correct credentials",
			username:       "testuser",
			password:       "testpass",
			configUsername: "testuser",
			configPassword: "testpass",
			wantStatusCode: http.StatusOK,
		},
		{
			name:           "Auth configured - wrong username",
			username:       "wronguser",
			password:       "testpass",
			configUsername: "testuser",
			configPassword: "testpass",
			wantStatusCode: http.StatusUnauthorized,
		},
		{
			name:           "Auth configured - wrong password",
			username:       "testuser",
			password:       "wrongpass",
			configUsername: "testuser",
			configPassword: "testpass",
			wantStatusCode: http.StatusUnauthorized,
		},
		{
			name:           "Auth configured - no credentials provided",
			username:       "",
			password:       "",
			configUsername: "testuser",
			configPassword: "testpass",
			wantStatusCode: http.StatusUnauthorized,
		},
		{
			name:               "Auth configured with hash password - correct credentials",
			username:           "testuser",
			password:           "testpass",
			configUsername:     "testuser",
			configHashPassword: "$2b$12$6LXQAFSyKb4lP67Zrk7rtOTyXhpomZZAQbRmvj90mCJ0Lgs3jTmhi",
			wantStatusCode:     http.StatusOK,
		},
		{
			name:               "Auth configured with hash password - wrong password",
			username:           "testuser",
			password:           "wrongpass",
			configUsername:     "testuser",
			configHashPassword: "$2b$12$6LXQAFSyKb4lP67Zrk7rtOTyXhpomZZAQbRmvj90mCJ0Lgs3jTmhi",
			wantStatusCode:     http.StatusUnauthorized,
		},
		{
			name:               "Auth configured with hash password - wrong username",
			username:           "wronguser",
			password:           "testpass",
			configUsername:     "testuser",
			configHashPassword: "$2b$12$6LXQAFSyKb4lP67Zrk7rtOTyXhpomZZAQbRmvj90mCJ0Lgs3jTmhi",
			wantStatusCode:     http.StatusUnauthorized,
		},
		{
			name:               "Auth configured with hash password - no credentials provided",
			username:           "",
			password:           "",
			configUsername:     "testuser",
			configHashPassword: "$2b$12$6LXQAFSyKb4lP67Zrk7rtOTyXhpomZZAQbRmvj90mCJ0Lgs3jTmhi",
			wantStatusCode:     http.StatusUnauthorized,
		},
	}

	for _, tt := range tests {
		t.Run(tt.name, func(t *testing.T) {
			e, _ := NewRedisExporter(os.Getenv("TEST_REDIS_URI"), Options{
				Namespace:             "test",
				BasicAuthUsername:     tt.configUsername,
				BasicAuthPassword:     tt.configPassword,
				BasicAuthHashPassword: tt.configHashPassword,
			})
			ts := httptest.NewServer(e)
			defer ts.Close()

			client := &http.Client{}
			req, err := http.NewRequest("GET", ts.URL+"/metrics", nil)
			if err != nil {
				t.Fatalf("Failed to create request: %v", err)
			}

			if tt.username != "" || tt.password != "" {
				req.SetBasicAuth(tt.username, tt.password)
			}

			resp, err := client.Do(req)
			if err != nil {
				t.Fatalf("Failed to send request: %v", err)
			}
			defer resp.Body.Close()

			if resp.StatusCode != tt.wantStatusCode {
				t.Errorf("Expected status code %d, got %d", tt.wantStatusCode, resp.StatusCode)
			}

			body, err := io.ReadAll(resp.Body)
			if err != nil {
				t.Fatalf("Failed to read response body: %v", err)
			}

			if tt.wantStatusCode == http.StatusOK {
				if !strings.Contains(string(body), "test_up") {
					t.Errorf("Expected body to contain 'test_up', got: %s", string(body))
				}
			} else {
				if !strings.Contains(resp.Header.Get("WWW-Authenticate"), "Basic realm=\"redis-exporter") {
					t.Errorf("Expected WWW-Authenticate header, got: %s", resp.Header.Get("WWW-Authenticate"))
				}
			}
		})
	}
}

func downloadURL(t *testing.T, u string) string {
	_, res := downloadURLWithStatusCode(t, u)
	return res
}

func downloadURLWithStatusCode(t *testing.T, u string) (int, string) {
	log.Debugf("downloadURL() %s", u)

	resp, err := http.Get(u)
	if err != nil {
		t.Fatal(err)
	}
	defer resp.Body.Close()
	body, err := io.ReadAll(resp.Body)
	if err != nil {
		t.Fatal(err)
	}

	return resp.StatusCode, string(body)
}

<<<<<<< HEAD
func TestDiscoverClusterNodesHandlerWithTarget(t *testing.T) {
	clusterAddr := os.Getenv("TEST_REDIS_CLUSTER_MASTER_URI")
	valkeyClusterAddr := os.Getenv("TEST_VALKEY_CLUSTER_PASSWORD_URI")
	valkeyClusterPassword := os.Getenv("TEST_VALKEY_CLUSTER_PASSWORD")
	if clusterAddr == "" || valkeyClusterAddr == "" || valkeyClusterPassword == "" {
		t.Skipf("TEST_REDIS_CLUSTER_MASTER_URI or TEST_VALKEY_CLUSTER_PASSWORD_URI or TEST_VALKEY_CLUSTER_PASSWORD not set - skipping")
	}

	testCases := []struct {
		name       string
		addr       string
		wantScheme string
		auth       string
		wants      []string
	}{
		{
			name:       "redis_cluster",
			addr:       clusterAddr,
			auth:       "",
			wantScheme: "redis",
			wants: []string{
				"127.0.0.1:7000",
				"127.0.0.1:7001",
				"127.0.0.1:7002",
			},
		},
		{
			name:       "valkey_cluster",
			addr:       valkeyClusterAddr,
			auth:       valkeyClusterPassword,
			wantScheme: "redis", // TODO: change to "valkey" when valkey starts using valkey:// scheme internally
			wants: []string{
				"127.0.0.1:7006",
				"127.0.0.1:7007",
				"127.0.0.1:7008",
			},
		},
	}

	for _, tc := range testCases {
		t.Run(tc.name, func(t *testing.T) {
			passwordMap := map[string]string{
				tc.addr: tc.auth,
			}

			e, _ := NewRedisExporter("", Options{
				Namespace:   "test",
				PasswordMap: passwordMap,
			})
			ts := httptest.NewServer(e)
			defer ts.Close()

			u, _ := url.Parse(ts.URL + "/discover-cluster-nodes")
			q := u.Query()
			q.Set("target", tc.addr)
			u.RawQuery = q.Encode()

			statusCode, body := downloadURLWithStatusCode(t, u.String())
			if statusCode != http.StatusOK {
				t.Fatalf("expected status code 200, got %d, body:\n\n%s", statusCode, body)
			}

			var discovery []struct {
				Targets []string          `json:"targets"`
				Labels  map[string]string `json:"labels"`
			}

			err := json.Unmarshal([]byte(body), &discovery)
			if err != nil {
				t.Fatalf("failed to unmarshal json: %s, body:\n\n%s", err, body)
			}
			t.Logf("Discovered nodes: %v", discovery[0].Targets)

			if len(discovery) != 1 {
				t.Fatalf("expected 1 discovery target, got %d", len(discovery))
			}

			// The cluster has 3 masters and 3 slaves, so 6 nodes in total.
			if len(discovery[0].Targets) < 3 {
				t.Fatalf("expected at least 3 targets, got %d", len(discovery[0].Targets))
			}

			// check if we have the masters
			for _, want := range tc.wants {
				found := false
				for _, target := range discovery[0].Targets {
					if !strings.HasPrefix(target, tc.wantScheme+"://") {
						t.Errorf("expected scheme %s, got %s", tc.wantScheme, target)
					}
					if strings.Contains(target, want) {
						found = true
						break
					}
				}
				if !found {
					t.Errorf("want target %q, but not found in %v", want, discovery[0].Targets)
				}
			}
		})
	}
}

func TestDiscoverClusterNodesHandlerTLS(t *testing.T) {
	clusterAddr := os.Getenv("TEST_VALKEY_CLUSTER_PASSWORD_TLS_URI")
	clusterPassword := os.Getenv("TEST_VALKEY_CLUSTER_PASSWORD")
	if clusterAddr == "" || clusterPassword == "" {
		t.Skipf("TEST_VALKEY_CLUSTER_PASSWORD or TEST_VALKEY_CLUSTER_PASSWORD_TLS_URI not set - skipping")
	}

	testCases := []struct {
		name           string
		addr           string
		auth           string
		wantScheme     string
		wantStatusCode int
		wants          []string
	}{
		{
			name:           "rediss",
			addr:           clusterAddr,
			auth:           clusterPassword,
			wantScheme:     "rediss",
			wantStatusCode: http.StatusOK,
			wants: []string{
				"127.0.0.1:7012",
				"127.0.0.1:7013",
				"127.0.0.1:7014",
			},
		},
		{
			name:           "valkeys",
			addr:           strings.Replace(clusterAddr, "rediss://", "valkeys://", 1),
			auth:           clusterPassword,
			wantScheme:     "valkeys",
			wantStatusCode: http.StatusOK,
			wants: []string{
				"127.0.0.1:7012",
				"127.0.0.1:7013",
				"127.0.0.1:7014",
			},
		},
	}

	for _, tc := range testCases {
		t.Run(tc.name, func(t *testing.T) {
			targetURI := tc.addr

			passwordMap := map[string]string{
				tc.addr: tc.auth,
			}

			e, _ := NewRedisExporter("", Options{
				Namespace:           "test",
				PasswordMap:         passwordMap,
				SkipTLSVerification: true,
				ClientCertFile:      "../contrib/tls/redis.crt",
				ClientKeyFile:       "../contrib/tls/redis.key",
				CaCertFile:          "../contrib/tls/ca.crt",
			})
			ts := httptest.NewServer(e)
			defer ts.Close()

			u, _ := url.Parse(ts.URL + "/discover-cluster-nodes")
			q := u.Query()
			q.Set("target", targetURI)
			u.RawQuery = q.Encode()

			statusCode, body := downloadURLWithStatusCode(t, u.String())
			if statusCode != tc.wantStatusCode {
				t.Fatalf("expected status code %d, got %d, body:\n\n%s", tc.wantStatusCode, statusCode, body)
			}

			if tc.wantStatusCode == http.StatusOK {
				var discovery []struct {
					Targets []string          `json:"targets"`
					Labels  map[string]string `json:"labels"`
				}

				err := json.Unmarshal([]byte(body), &discovery)
				if err != nil {
					t.Fatalf("failed to unmarshal json: %s, body:\n\n%s", err, body)
				}
				t.Logf("Discovered nodes: %v", discovery[0].Targets)

				if len(discovery) != 1 {
					t.Fatalf("expected 1 discovery target, got %d", len(discovery))
				}

				// The cluster has 3 masters and 3 slaves, so 6 nodes in total.
				if len(discovery[0].Targets) < 3 {
					t.Fatalf("expected at least 3 targets, got %d", len(discovery[0].Targets))
				}

				// check if we have the masters
				for _, want := range tc.wants {
					found := false
					for _, target := range discovery[0].Targets {
						if !strings.HasPrefix(target, tc.wantScheme+"://") {
							t.Errorf("expected scheme %s, got %s", tc.wantScheme, target)
						}
						if strings.Contains(target, want) {
							found = true
							break
						}
					}
					if !found {
						t.Errorf("want target %q, but not found in %v", want, discovery[0].Targets)
					}
				}
			} else {
				if !strings.Contains(body, "This instance has cluster support disabled") && !strings.Contains(body, "EOF") {
					t.Errorf("expected error message, got: %s", body)
				}
			}
		})
	}
}

func TestDiscoverClusterNodesHandlerAuthFail(t *testing.T) {
	clusterAddr := os.Getenv("TEST_VALKEY_CLUSTER_PASSWORD_URI")
	if clusterAddr == "" {
		t.Skipf("TEST_VALKEY_CLUSTER_PASSWORD_URI not set - skipping")
	}

	e, _ := NewRedisExporter("", Options{Namespace: "test"})
	ts := httptest.NewServer(e)
	defer ts.Close()

	u, _ := url.Parse(ts.URL + "/discover-cluster-nodes")
	q := u.Query()
	q.Set("target", clusterAddr)
	u.RawQuery = q.Encode()

	statusCode, body := downloadURLWithStatusCode(t, u.String())
	if statusCode != http.StatusInternalServerError {
		t.Fatalf("expected status code 500, got %d", statusCode)
	}

	if !strings.Contains(body, "NOAUTH Authentication required") {
		t.Errorf("expected error message, got: %s", body)
	}
}

func TestScrapeDiscoveredNodeWithCachedPassword(t *testing.T) {
	clusterAddr := os.Getenv("TEST_VALKEY_CLUSTER_PASSWORD_URI")
	clusterPass := os.Getenv("TEST_VALKEY_CLUSTER_PASSWORD")
	if clusterAddr == "" || clusterPass == "" {
		t.Skipf("TEST_VALKEY_CLUSTER_PASSWORD_URI or TEST_VALKEY_CLUSTER_PASSWORD not set - skipping")
	}

	passwordMap := map[string]string{
		clusterAddr: clusterPass,
	}

	e, _ := NewRedisExporter("", Options{
		Namespace:   "test",
		PasswordMap: passwordMap,
	})
	ts := httptest.NewServer(e)
	defer ts.Close()

	// 1. Discover cluster nodes
	discoverURL, _ := url.Parse(ts.URL + "/discover-cluster-nodes")
	q := discoverURL.Query()
	q.Set("target", clusterAddr)
	discoverURL.RawQuery = q.Encode()

	discoverStatusCode, discoverBody := downloadURLWithStatusCode(t, discoverURL.String())
	if discoverStatusCode != http.StatusOK {
		t.Fatalf("discover endpoint expected status code 200, got %d, body:\n\n%s", discoverStatusCode, discoverBody)
	}

	var discovery []struct {
		Targets []string          `json:"targets"`
		Labels  map[string]string `json:"labels"`
	}

	err := json.Unmarshal([]byte(discoverBody), &discovery)
	if err != nil {
		t.Fatalf("failed to unmarshal discovery json: %s, body:\n\n%s", err, discoverBody)
	}

	if len(discovery) == 0 || len(discovery[0].Targets) == 0 {
		t.Fatalf("no targets discovered")
	}

	// 2. Scrape a discovered node
	discoveredNodeURI := discovery[0].Targets[0]
	scrapeURL, _ := url.Parse(ts.URL + "/scrape")
	q = scrapeURL.Query()
	q.Set("target", discoveredNodeURI)
	scrapeURL.RawQuery = q.Encode()

	scrapeStatusCode, scrapeBody := downloadURLWithStatusCode(t, scrapeURL.String())
	if scrapeStatusCode != http.StatusOK {
		t.Fatalf("scrape endpoint expected status code 200, got %d, body:\n\n%s", scrapeStatusCode, scrapeBody)
	}

	// Assert some metric is present to confirm successful scrape
	if !strings.Contains(scrapeBody, "test_up 1") {
		t.Errorf("expected 'test_up 1' in scrape body, got: %s", scrapeBody)
	}
}

func TestScrapeDiscoveredClusterNodesTLS(t *testing.T) {
	clusterAddr := os.Getenv("TEST_VALKEY_CLUSTER_PASSWORD_TLS_URI")
	clusterPassword := os.Getenv("TEST_VALKEY_CLUSTER_PASSWORD")
	if clusterAddr == "" || clusterPassword == "" {
		t.Skipf("TEST_VALKEY_CLUSTER_PASSWORD or TEST_VALKEY_CLUSTER_PASSWORD_TLS_URI not set - skipping")
	}

	testCases := []struct {
		name       string
		addr       string
		auth       string
		wantScheme string
	}{
		{
			name:       "rediss",
			addr:       clusterAddr,
			auth:       clusterPassword,
			wantScheme: "rediss",
		},
		{
			name:       "valkeys",
			addr:       strings.Replace(clusterAddr, "rediss://", "valkeys://", 1),
			auth:       clusterPassword,
			wantScheme: "valkeys",
		},
	}

	for _, tc := range testCases {
		t.Run(tc.name, func(t *testing.T) {
			passwordMap := map[string]string{
				tc.addr: tc.auth,
			}

			e, _ := NewRedisExporter("", Options{
				Namespace:           "test",
				PasswordMap:         passwordMap,
				SkipTLSVerification: true,
				ClientCertFile:      "../contrib/tls/redis.crt",
				ClientKeyFile:       "../contrib/tls/redis.key",
				CaCertFile:          "../contrib/tls/ca.crt",
			})
			ts := httptest.NewServer(e)
			defer ts.Close()

			discoverURL, _ := url.Parse(ts.URL + "/discover-cluster-nodes")
			q := discoverURL.Query()
			q.Set("target", tc.addr)
			discoverURL.RawQuery = q.Encode()

			discoverStatusCode, discoverBody := downloadURLWithStatusCode(t, discoverURL.String())
			if discoverStatusCode != http.StatusOK {
				t.Fatalf("discover endpoint expected status code 200, got %d, body:\n\n%s", discoverStatusCode, discoverBody)
			}

			var discovery []struct {
				Targets []string          `json:"targets"`
				Labels  map[string]string `json:"labels"`
			}

			err := json.Unmarshal([]byte(discoverBody), &discovery)
			if err != nil {
				t.Fatalf("failed to unmarshal discovery json: %s, body:\n\n%s", err, discoverBody)
			}

			if len(discovery) == 0 || len(discovery[0].Targets) == 0 {
				t.Fatalf("no targets discovered")
			}
			t.Logf("Discovered nodes: %v", discovery[0].Targets)

			for _, discoveredNodeURI := range discovery[0].Targets {
				t.Run(fmt.Sprintf("scraping node %s", discoveredNodeURI), func(t *testing.T) {
					scrapeURL, _ := url.Parse(ts.URL + "/scrape")
					q = scrapeURL.Query()
					q.Set("target", discoveredNodeURI)
					scrapeURL.RawQuery = q.Encode()

					scrapeStatusCode, scrapeBody := downloadURLWithStatusCode(t, scrapeURL.String())
					if scrapeStatusCode != http.StatusOK {
						t.Fatalf("scrape endpoint expected status code 200, got %d, body:\n\n%s", scrapeStatusCode, scrapeBody)
					}

					// Assert some metric is present to confirm successful scrape
					if !strings.Contains(scrapeBody, "test_up 1") {
						t.Errorf("expected 'test_up 1' in scrape body, got: %s", scrapeBody)
					}
				})
=======
func TestValidateBasicAuthPassword(t *testing.T) {
	tests := []struct {
		name               string
		configHashPassword string
		configPassword     string
		inputPassword      string
		expectStatus       bool
	}{
		{
			name:           "Valid password",
			configPassword: "password",
			inputPassword:  "password",
			expectStatus:   true,
		}, {
			name:           "Invalid password",
			configPassword: "password",
			inputPassword:  "wrongpassword",
			expectStatus:   false,
		},
		{
			name:               "Valid  hash password",
			configHashPassword: "$2b$12$ODSJd0tmxY7H/adgD7R5SO43d8nmhUsa8OM6Weo7VFs3MbrsEY7tu",
			inputPassword:      "password",
			expectStatus:       true,
		},
		{
			name:               "Invalid bcrypt hash",
			configHashPassword: "$2b$12$ODSJd0tmxY7H/adgD7R5SO43d8nmhUsa8OM6Weo7VFs3MbrsEY7tu",
			inputPassword:      "wrongpassword",
			expectStatus:       false,
		},
	}

	for _, tt := range tests {
		t.Run(tt.name, func(t *testing.T) {
			e := &Exporter{
				options: Options{
					BasicAuthHashPassword: tt.configHashPassword,
					BasicAuthPassword:     tt.configPassword,
				},
			}
			st := e.validateBasicAuthPassword(tt.inputPassword)
			if st != tt.expectStatus {
				t.Errorf("Expected error: %v, got: %v", tt.expectStatus, st)
>>>>>>> 7ad99f53
			}
		})
	}
}<|MERGE_RESOLUTION|>--- conflicted
+++ resolved
@@ -781,7 +781,6 @@
 	return resp.StatusCode, string(body)
 }
 
-<<<<<<< HEAD
 func TestDiscoverClusterNodesHandlerWithTarget(t *testing.T) {
 	clusterAddr := os.Getenv("TEST_REDIS_CLUSTER_MASTER_URI")
 	valkeyClusterAddr := os.Getenv("TEST_VALKEY_CLUSTER_PASSWORD_URI")
@@ -1172,7 +1171,11 @@
 						t.Errorf("expected 'test_up 1' in scrape body, got: %s", scrapeBody)
 					}
 				})
-=======
+			}
+		})
+	}
+}
+
 func TestValidateBasicAuthPassword(t *testing.T) {
 	tests := []struct {
 		name               string
@@ -1217,7 +1220,6 @@
 			st := e.validateBasicAuthPassword(tt.inputPassword)
 			if st != tt.expectStatus {
 				t.Errorf("Expected error: %v, got: %v", tt.expectStatus, st)
->>>>>>> 7ad99f53
 			}
 		})
 	}
