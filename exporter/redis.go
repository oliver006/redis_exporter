package exporter

import (
<<<<<<< HEAD
=======
	"crypto/tls"
>>>>>>> 9420db3c
	"net/url"
	"strings"
	"time"

	"github.com/gomodule/redigo/redis"
	"github.com/mna/redisc"
	log "github.com/sirupsen/logrus"
)

func (e *Exporter) connectToRedis() (redis.Conn, error) {
	tlsConfig, err := e.CreateClientTLSConfig()
	if err != nil {
		return nil, err
	}

	options := []redis.DialOption{
		redis.DialConnectTimeout(e.options.ConnectionTimeouts),
		redis.DialReadTimeout(e.options.ConnectionTimeouts),
		redis.DialWriteTimeout(e.options.ConnectionTimeouts),
		redis.DialTLSConfig(tlsConfig),
	}

	if e.options.User != "" {
		options = append(options, redis.DialUsername(e.options.User))
	}

	if e.options.Password != "" {
		options = append(options, redis.DialPassword(e.options.Password))
	}

	uri := e.redisAddr
	if !strings.Contains(uri, "://") {
		uri = "redis://" + uri
	}
	log.Debugf("Trying DialURL(): %s", uri)

	if e.options.PasswordMap[uri] != "" {
		options = append(options, redis.DialPassword(e.options.PasswordMap[uri]))
	}

	c, err := redis.DialURL(uri, options...)
	if err != nil {
		log.Debugf("DialURL() failed, err: %s", err)
		if frags := strings.Split(e.redisAddr, "://"); len(frags) == 2 {
			log.Debugf("Trying: Dial(): %s %s", frags[0], frags[1])
			c, err = redis.Dial(frags[0], frags[1], options...)
		} else {
			log.Debugf("Trying: Dial(): tcp %s", e.redisAddr)
			c, err = redis.Dial("tcp", e.redisAddr, options...)
		}
	}
	return c, err
}

func (e *Exporter) connectToRedisCluster() (redis.Conn, error) {
	options := []redis.DialOption{
		redis.DialConnectTimeout(e.options.ConnectionTimeouts),
		redis.DialReadTimeout(e.options.ConnectionTimeouts),
		redis.DialWriteTimeout(e.options.ConnectionTimeouts),

		redis.DialTLSConfig(&tls.Config{
			InsecureSkipVerify: e.options.SkipTLSVerification,
			Certificates:       e.options.ClientCertificates,
			RootCAs:            e.options.CaCertificates,
		}),
	}

	if e.options.User != "" {
		options = append(options, redis.DialUsername(e.options.User))
	}

	if e.options.Password != "" {
		options = append(options, redis.DialPassword(e.options.Password))
	}

	uri := e.redisAddr
<<<<<<< HEAD

	if e.options.PasswordMap[uri] != "" {
		options = append(options, redis.DialPassword(e.options.PasswordMap[uri]))
	}

=======
>>>>>>> 9420db3c
	if strings.Contains(uri, "://") {
		url, _ := url.Parse(uri)
		if url.Port() == "" {
			uri = url.Host + ":6379"
		} else {
			uri = url.Host
		}
	} else {
		if frags := strings.Split(uri, ":"); len(frags) != 2 {
			uri = uri + ":6379"
		}
	}
<<<<<<< HEAD
=======
	log.Debugf("Trying DialURL(): %s", uri)

	if e.options.PasswordMap[uri] != "" {
		options = append(options, redis.DialPassword(e.options.PasswordMap[uri]))
	}
>>>>>>> 9420db3c

	log.Debugf("Creating cluster object")
	cluster := redisc.Cluster{
		StartupNodes: []string{uri},
		DialOptions:  options,
	}
	log.Debugf("Running refresh on cluster object")
	if err := cluster.Refresh(); err != nil {
		log.Debugf("Cluster refresh failed: %v", err)
	}

	log.Debugf("Creating redis connection object")
	conn, err := cluster.Dial()
	if err != nil {
		log.Debugf("Dial failed: %v", err)
	}

	c, err := redisc.RetryConn(conn, 10, 100*time.Millisecond)
	if err != nil {
		log.Debugf("RetryConn failed: %v", err)
	}

	return c, err
}

func doRedisCmd(c redis.Conn, cmd string, args ...interface{}) (interface{}, error) {
	log.Debugf("c.Do() - running command: %s %s", cmd, args)
	res, err := c.Do(cmd, args...)
	if err != nil {
		log.Debugf("c.Do() - err: %s", err)
	}
	log.Debugf("c.Do() - done")
	return res, err
}<|MERGE_RESOLUTION|>--- conflicted
+++ resolved
@@ -1,10 +1,6 @@
 package exporter
 
 import (
-<<<<<<< HEAD
-=======
-	"crypto/tls"
->>>>>>> 9420db3c
 	"net/url"
 	"strings"
 	"time"
@@ -60,16 +56,16 @@
 }
 
 func (e *Exporter) connectToRedisCluster() (redis.Conn, error) {
+	tlsConfig, err := e.CreateClientTLSConfig()
+	if err != nil {
+		return nil, err
+	}
+
 	options := []redis.DialOption{
 		redis.DialConnectTimeout(e.options.ConnectionTimeouts),
 		redis.DialReadTimeout(e.options.ConnectionTimeouts),
 		redis.DialWriteTimeout(e.options.ConnectionTimeouts),
-
-		redis.DialTLSConfig(&tls.Config{
-			InsecureSkipVerify: e.options.SkipTLSVerification,
-			Certificates:       e.options.ClientCertificates,
-			RootCAs:            e.options.CaCertificates,
-		}),
+		redis.DialTLSConfig(tlsConfig),
 	}
 
 	if e.options.User != "" {
@@ -81,14 +77,6 @@
 	}
 
 	uri := e.redisAddr
-<<<<<<< HEAD
-
-	if e.options.PasswordMap[uri] != "" {
-		options = append(options, redis.DialPassword(e.options.PasswordMap[uri]))
-	}
-
-=======
->>>>>>> 9420db3c
 	if strings.Contains(uri, "://") {
 		url, _ := url.Parse(uri)
 		if url.Port() == "" {
@@ -101,14 +89,11 @@
 			uri = uri + ":6379"
 		}
 	}
-<<<<<<< HEAD
-=======
 	log.Debugf("Trying DialURL(): %s", uri)
 
 	if e.options.PasswordMap[uri] != "" {
 		options = append(options, redis.DialPassword(e.options.PasswordMap[uri]))
 	}
->>>>>>> 9420db3c
 
 	log.Debugf("Creating cluster object")
 	cluster := redisc.Cluster{
